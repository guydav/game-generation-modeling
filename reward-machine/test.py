--- conflicted
+++ resolved
@@ -163,7 +163,6 @@
 )))
 """
 
-<<<<<<< HEAD
 TEST_AT_END_GAME = """
 (define (game 613e4bf960ca68f8de00e5e7-17) (:domain many-objects-room-v1)  ; 17/18
 
@@ -182,7 +181,7 @@
 (:scoring maximize (+ 
     (* 10 (count-once-per-objects castleBuilt))
 )))
-=======
+
 TEST_BLOCK_STACK_GAME = """
     (define (game block-test) (:domain many-objects-room-v1)
     (:constraints (and 
@@ -200,22 +199,14 @@
     (:scoring maximize (+
         (* (count-nonoverlapping blockOnBlock) 1)
     )))
->>>>>>> 72a422c5
 """
 
 
 if __name__ == "__main__":
-<<<<<<< HEAD
-    game_handler = GameHandler(TEST_AT_END_GAME)
-    score = None
-
-    trace_path = CASTLE_TEST_TRACE.resolve().as_posix()
-=======
     game_handler = GameHandler(TEST_BLOCK_STACK_GAME)
     score = None
 
     trace_path = BLOCK_STACKING_TRACE.resolve().as_posix()
->>>>>>> 72a422c5
 
     for idx, (state, is_final) in enumerate(_load_trace(trace_path, REPLAY_NESTING_KEYS)):
         print(f"\n\n================================PROCESSING STATE {idx} ================================")
