
(define (game 6172feb1665491d1efbce164-0) (:domain medium-objects-room-v1)  ; 0
(:setup (and 
    (exists (?h - hexagonal_bin ?r - triangular_ramp)
        (game-conserved (< (distance ?h ?r) 1))
    )
))
(:constraints (and 
    (preference throwToRampToBin
        (exists (?b - ball ?r - triangular_ramp ?h - hexagonal_bin) 
            (then 
                (once (agent_holds ?b)) 
                (hold-while 
                    (and (not (agent_holds ?b)) (in_motion ?b))
                    (touch ?b ?r)
                ) 
                (once  (and (in ?h ?b) (not (in_motion ?b)))) 
            )
        )
    )
    (preference binKnockedOver
        (exists (?h - hexagonal_bin) 
            (then 
                (hold (and (not (touch agent ?h)) (not (agent_holds ?h))))
                (once (not (object_orientation ?h upright)))
            )
        )
    )
))
(:terminal (>= (count-once binKnockedOver) 1)
)
(:scoring (count-nonoverlapping throwToRampToBin)
))

; 1 is invalid


(define (game 5f77754ba932fb2c4ba181d8-2) (:domain many-objects-room-v1)  ; 2
(:setup (and 
    (game-conserved (open top_drawer))
))
(:constraints (and 
    (forall (?b - (either dodgeball golfball) ?t - (either top_drawer hexagonal_bin))
        (preference throwToDrawerOrBin
            (then 
                (once (and (agent_holds ?b) (adjacent agent door)))
                (hold (and (not (agent_holds ?b)) (in_motion ?b))) 
                (once (and (not (in_motion ?b)) (in ?t ?b)))
            )
        )
    )
    (preference throwAttempt
        (exists (?b - (either dodgeball golfball))
            (then 
                (once (agent_holds ?b))
                (hold (and (not (agent_holds ?b)) (in_motion ?b))) 
                (once (not (in_motion ?b)))
            )
        )
    )
))
(:terminal (>= (count-once-per-objects throwAttempt) 6)
)
(:scoring (+ 
    (count-once-per-objects throwToDrawerOrBin:golfball:hexagonal_bin)
    (* 2 (count-once-per-objects throwToDrawerOrBin:dodgeball:hexagonal_bin))
    (* 3 (count-once-per-objects throwToDrawerOrBin:golfball:top_drawer))
    (+ (count-once-per-objects throwToDrawerOrBin) (- (count-once-per-objects throwAttempt)))  ; as a way to encode -1 for each missed throw
)))

; 3 says "figures", but their demonstration only uses blocks, so I'm guessing that's what they meant
(define (game 614b603d4da88384282967a7-3) (:domain many-objects-room-v1)  ; 3
(:constraints (and 
    (forall (?b - building) 
        (preference blockInTowerAtEnd (exists (?l - block)
            (at-end (in ?b ?l))
        ))
    )
))
(:scoring (external-forall-maximize
    (count-once-per-objects blockInTowerAtEnd)
)))

; 4 is invalid -- woefully underconstrained

(define (game 5bc79f652885710001a0e82a-5) (:domain few-objects-room-v1)  ; 5

(:constraints (and 
    (preference throwBallToBin
        (exists (?d - dodgeball ?h - hexagonal_bin)
            (then 
                (once (and (agent_holds ?d) (= (distance agent ?h) 1)))
                (hold (and (not (agent_holds ?d)) (in_motion ?d))) 
                (once (and (not (in_motion ?d)) (in ?h ?d)))
            )
        )
    )
))
(:scoring (count-nonoverlapping throwBallToBin)
))

(define (game 614dec67f6eb129c3a77defd-6) (:domain medium-objects-room-v1)  ; 6
(:setup (and 
    (exists (?h - hexagonal_bin) (game-conserved (adjacent ?h bed)))
    (forall (?x - (either teddy_bear pillow)) (game-conserved (not (on bed ?x))))
))
(:constraints (and 
    (forall (?b - ball)
        (preference throwBallToBin
            (exists (?h - hexagonal_bin)
                (then 
                    (once (and (agent_holds ?b) (adjacent agent desk)))
                    (hold (and (not (agent_holds ?b)) (in_motion ?b))) 
                    (once (and (not (in_motion ?b)) (in ?h ?b)))
                )
            )
        )
    )
    (preference failedThrowToBin
        (exists (?b - ball ?h - hexagonal_bin)
            (then 
                (once (and (agent_holds ?b) (adjacent agent desk)))
                (hold (and (not (agent_holds ?b)) (in_motion ?b))) 
                (once (and (not (in_motion ?b)) (not (in ?h ?b))))
            )
        )
    )
))
(:scoring (+
    (* 10 (count-nonoverlapping throwBallToBin:dodgeball))
    (* 20 (count-nonoverlapping throwBallToBin:basketball))
    (* 30 (count-nonoverlapping throwBallToBin:beachball))
    (- (count-nonoverlapping failedThrowToBin))
)))

; 7 is invalid -- vastly under-constrained -- I could probably make some guesses but leaving alone

(define (game 615b40bb6cdb0f1f6f291f45-8) (:domain few-objects-room-v1)  ; 8
(:setup (and 
    (exists (?c - curved_wooden_ramp)
        (game-conserved (on floor ?c))
    )
))
(:constraints (and 
    (preference throwOverRamp  ; TODO: does this quanitfy over reasonably?
        (exists (?d - dodgeball ?c - curved_wooden_ramp)
            (then 
                (once (and 
                    (agent_holds ?d) 
                    (< (distance_side ?c front agent) (distance_side ?c back agent))
                ))
                (hold-while 
                    (and (not (agent_holds ?d)) (in_motion ?d))
                    (on ?c ?d)
                ) 
                (once (and 
                    (not (in_motion ?d)) 
                    (< (distance_side ?c back ?d) (distance_side ?c front ?d))  
                ))
            )
        )
    )
    (preference throwAttempt
        (exists (?b - ball)
            (then 
                (once (agent_holds ?b))
                (hold (and (not (agent_holds ?b)) (in_motion ?b))) 
                (once (not (in_motion ?b)))
            )
        )
    )
))
(:terminal (>= (count-once throwOverRamp) 1)
)
(:scoring (+
    (* 3 (= (count-nonoverlapping throwAttempt) 1) (count-once throwOverRamp))
    (* 2 (= (count-nonoverlapping throwAttempt) 2) (count-once throwOverRamp))
    (* (>= (count-nonoverlapping throwAttempt) 3) (count-once throwOverRamp))
)))

; Taking the first game this participant provided
(define (game 615452aaabb932ada88ef3ca-9) (:domain many-objects-room-v1)  ; 9
(:setup (and 
    (exists (?h - hexagonal_bin)
        (game-conserved (or
            (on bed ?h)
            (exists (?w - wall) (adjacent ?w ?h))
        ))
    )        
))
(:constraints (and 
    (preference throwBallToBin
        (exists (?d - dodgeball ?h - hexagonal_bin)
            (then 
                (once (and 
                    (agent_holds ?d)
                    (or 
                        (on bed ?h)
                        (exists (?w1 ?w2 - wall) (and (adjacent ?w1 ?h) (adjacent ?w2 agent) (opposite ?w1 ?w2)))
                    )    
                ))
                (hold (and (not (agent_holds ?d)) (in_motion ?d))) 
                (once (and (not (in_motion ?d)) (in ?h ?d)))
            )
        )
    )
    ; TODO: one could argue that these could be specified by providing another predicate in scoring
    ; so for example, say something like, if this predicate (bounce) also happens at some point during 
    ; the preference, you get additional or fewer points
    ; TODO: is that something we want to do? would this be useful anywhere else?
    (preference bounceBallToBin
        (exists (?d - dodgeball ?h - hexagonal_bin)
            (then 
                (once (and 
                    (agent_holds ?d)
                    (or 
                        (on bed ?h)
                        (exists (?w1 ?w2 - wall) (and (adjacent ?w1 ?h) (adjacent ?w2 agent) (opposite ?w1 ?w2)))
                    )    
                ))
                (hold-while 
                    (and (not (agent_holds ?d)) (in_motion ?d))
                    (touch floor ?d)    
                ) 
                (once (and (not (in_motion ?d)) (in ?h ?d)))
            )
        )
    )
))
(:scoring (+
    (count-nonoverlapping bounceBallToBin)
    (* 3 (count-nonoverlapping throwBallToBin))
)))

(define (game 57aa430b4cda6e00018420e9-10) (:domain medium-objects-room-v1)  ; 10

(:constraints (and 
    (preference throwTeddyOntoPillow
        (exists (?t - teddy_bear ?p - pillow)
            (then 
                (once (agent_holds ?t))
                (hold (and (not (agent_holds ?t)) (in_motion ?t))) 
                (once (and (not (in_motion ?t)) (on ?p ?t)))
            )
        )
    )
    (preference throwAttempt
        (exists (?t - teddy_bear)
            (then 
                (once (agent_holds ?t))
                (hold (and (not (agent_holds ?t)) (in_motion ?t))) 
                (once (not (in_motion ?t)))
            )
        )
    )
))
(:terminal
    (>= (count-nonoverlapping throwAttempt) 10)
)
(:scoring (count-nonoverlapping throwTeddyOntoPillow)
))

(define (game 5d29412ab711e9001ab74ece-11) (:domain many-objects-room-v1)  ; 11
(:constraints (and 
    (forall (?b - building) (and 
        (preference baseBlockInTowerAtEnd (exists (?l - block)
            (at-end (and
                (in ?b ?l)  
                (on floor ?l)
            ))
        ))
        (preference blockOnBlockInTowerAtEnd (exists (?l - block)
            (at-end
                (and 
                    (in ?b ?l)
                    (not (exists (?o - game_object) (and (not (type ?o block)) (touch ?o ?l))))
                    (not (on floor ?l))
                )
            )
        )) 
        (preference pyramidBlockAtopTowerAtEnd (exists (?p - pyramid_block)
            (at-end
                (and
                    (in ?b ?p)   
                    (not (exists (?l - block) (on ?p ?l)))
                    (not (exists (?o - game_object) (and (not (type ?o block)) (touch ?o ?p))))
                )
            )
        )) 
    ))
))
(:scoring (external-forall-maximize (* 
    (count-once pyramidBlockAtopTowerAtEnd)
    (count-once baseBlockInTowerAtEnd)
    (+ 
        (count-once baseBlockInTowerAtEnd)
        (count-once-per-objects blockOnBlockInTowerAtEnd)   
    )     
))))

; 12 requires quantifying based on position -- something like

(define (game 613bb29f16252362f4dc11a3-12) (:domain medium-objects-room-v1)  ; 12
(:setup (and 
    (exists (?h - hexagonal_bin)
        (game-conserved (< (distance ?h room_center) 1))
    )
))
(:constraints (and 
    (preference throwToRampToBin
        (exists (?r - triangular_ramp ?d - dodgeball ?h - hexagonal_bin) 
            (then 
                (once (and (agent_holds ?d) (adjacent agent door) (agent_crouches))) ; ball starts in hand
                (hold-while 
                    (and (not (agent_holds ?d)) (in_motion ?d))
                    (touch ?r ?d)
                ) 
                (once  (and (in ?h ?d) (not (in_motion ?d)))) ; touches wall before in bin
            )
        )
    )
))
(:scoring 
    (count-unique-positions throwToRampToBin)
))

(define (game 616e5ae706e970fe0aff99b6-13) (:domain many-objects-room-v1)  ; 13
(:setup (and 
    (exists (?h - hexagonal_bin ?r - triangular_ramp) (game-conserved 
        (and
            (< (distance ?h ?r) 1)
            (< (distance ?r room_center) 0.5)
        )
    ))
))
(:constraints (and 
    (forall (?d - (either dodgeball golfball))
        (preference throwToRampToBin
            (exists (?r - triangular_ramp ?h - hexagonal_bin) 
                (then 
                    (once (and (agent_holds ?d) (adjacent agent door) (agent_crouches))) ; ball starts in hand
                    (hold-while 
                        (and (not (agent_holds ?d)) (in_motion ?d))
                        (touch ?r ?d)
                    ) 
                    (once (and (in ?h ?d) (not (in_motion ?d)))) ; touches ramp before in bin
                )
            )
        )
    )
))
(:scoring (+
    (* 6 (count-nonoverlapping throwToRampToBin:dodgeball))
    (* 3 (count-nonoverlapping throwToRampToBin:golfball))
)))

(define (game 609c15fd6888b88a23312c4-14) (:domain medium-objects-room-v1)  ; 14

(:constraints (and 
    (preference throwInBin
        (exists (?b - ball ?h - hexagonal_bin)
            (then 
                (once (and (on rug agent) (agent_holds ?b)))
                (hold (and (not (agent_holds ?b)) (in_motion ?b))) 
                (once (and (not (in_motion ?b)) (in ?h ?b)))
            )
        )
    )
    (preference throwAttempt
        (exists (?b - ball)
            (then 
                (once (agent_holds ?b))
                (hold (and (not (agent_holds ?b)) (in_motion ?b))) 
                (once (not (in_motion ?b)))
            )
        )
    )
))
(:terminal
    (>= (count-nonoverlapping throwAttempt) 10)
)
(:scoring (count-nonoverlapping throwInBin)
    ; TODO: how do we want to quantify streaks? some number of one preference without another preference?
))

(define (game 5f5d6c3cbacc025bf0a03440-15) (:domain few-objects-room-v1)  ; 15
(:setup (and
    (exists (?h - hexagonal_bin ?b - building) (and 
        (game-conserved (adjacent ?h bed))
        (game-conserved (object_orientation ?h upside_down))
        (game-optional (on ?h ?b)) ; optional since building might cease to exist in game
        (forall (?c - cube_block) (game-optional (in ?b ?c)))
        (exists (?c1 ?c2 ?c3 ?c4 ?c5 ?c6 - cube_block) (game-optional (and ; specifying the pyramidal structure
           (on ?h ?c1)
           (on ?h ?c2)
           (on ?h ?c3)
           (on ?c1 ?c4)
           (on ?c2 ?c5)
           (on ?c4 ?c6) 
        )))
    ))
))

(:constraints (and 
    (preference blockInTowerKnockedByDodgeball (exists (?b - building ?c - cube_block 
        ?d - dodgeball ?h - hexagonal_bin ?c - chair)
        (then
            (once (and 
                (agent_holds ?d)
                (adjacent agent ?c)
                (on ?h ?b)
                (in ?b ?c) 
            ))
            (hold-while (and (not (agent_holds ?d)) (in_motion ?d))
                (or 
                    (touch ?c ?d)
                    (exists (?c2 - cube_block) (touch ?c2 ?c))
                )
                (in_motion ?c)
            )
            (once (not (in_motion ?c)))
        )
    ))
    (preference throwAttempt
        (exists (?d - dodgeball)
            (then 
                (once (agent_holds ?d))
                (hold (and (not (agent_holds ?d)) (in_motion ?d))) 
                (once (not (in_motion ?d)))
            )
        )
    )
))
(:terminal
    (>= (count-once-per-objects throwAttempt) 2)
)
(:scoring (count-once-per-objects blockInTowerKnockedByDodgeball)
))


(define (game 616e4f7a16145200573161a6-16) (:domain few-objects-room-v1)  ; 16
(:setup (and
    (exists (?c - curved_wooden_ramp ?h - hexagonal_bin ?b1 ?b2 ?b3 ?b4 - block) 
        (game-conserved (and
            (adjacent_side ?h front ?c back)
            (on floor ?b1)
            (adjacent_side ?h left ?b1)
            (on ?b1 ?b2)
            (on floor ?b3)
            (adjacent_side ?h right ?b3)
            (on ?b3 ?b4)
        ))
    )
))
(:constraints (and 
    (preference rollBallToBin
        (exists (?d - dodgeball ?r - curved_wooden_ramp ?h - hexagonal_bin) 
            (then 
                (once (agent_holds ?d)) 
                (hold-while
                    (and (not (agent_holds ?d)) (in_motion ?d)) 
                    (on ?r ?d) 
                )
                (once (and (in ?h ?d) (not (in_motion ?d)))) 
            )
        ) 
    )
))
(:scoring (count-nonoverlapping rollBallToBin)
))

; 18 is a dup of 17


(define (game 613e4bf960ca68f8de00e5e7-17) (:domain medium-objects-room-v1)  ; 17/18

(:constraints (and 
    (preference castleBuilt (exists (?b - bridge_block ?f - flat_block ?t - tall_cylindrical_block ?c - cube_block ?p - pyramid_block)
        (at-end
            (and 
                (on ?b ?f)
                (on ?f ?t)
                (on ?t ?c)
                (on ?c ?p)
            )
        )
    ))
))
(:scoring (+ 
    (* 10 (count-once-per-objects castleBuilt))
    ; (* 4 (or 
    ;     (with (?b - green_bridge_block ?f - yellow_flat_block ?t - yellow_tall_cylindrical_block) (count-once-per-objects castleBuilt))
    ;     (with (?b - green_bridge_block ?f - yellow_flat_block ?c - green_cube_block) (count-once-per-objects castleBuilt))
    ;     (with (?b - green_bridge_block ?f - yellow_flat_block ?p - orange_pyramid_block) (count-once-per-objects castleBuilt))
    ;     (with (?f - yellow_flat_block ?t - yellow_tall_cylindrical_block ?c - green_cube_block) (count-once-per-objects castleBuilt))
    ;     (with (?f - yellow_flat_block ?t - yellow_tall_cylindrical_block ?p - orange_pyramid_block) (count-once-per-objects castleBuilt))
    ;     (with (?t - yellow_tall_cylindrical_block ?c - green_cube_block ?p - orange_pyramid_block) (count-once-per-objects castleBuilt))
    ; ))
    ; (* 3 (or 
    ;     (with (?b - green_bridge_block ?f - yellow_flat_block ?t - yellow_tall_cylindrical_block ?c - green_cube_block) (count-once-per-objects castleBuilt))
    ;     (with (?b - green_bridge_block ?f - yellow_flat_block ?t - yellow_tall_cylindrical_block ?p - orange_pyramid_block) (count-once-per-objects castleBuilt))
    ;     (with (?b - green_bridge_block ?t - yellow_tall_cylindrical_block ?c - green_cube_block ?p - orange_pyramid_block) (count-once-per-objects castleBuilt))
    ;     (with (?f - yellow_flat_block ?t - yellow_tall_cylindrical_block ?c - green_cube_block ?p - orange_pyramid_block) (count-once-per-objects castleBuilt))
    ; ))
    ; (* 3 (with (?b - green_bridge_block ?f - yellow_flat_block ?t - yellow_tall_cylindrical_block ?c - green_cube_block ?p - orange_pyramid_block) (count-once-per-objects castleBuilt))) 
    ; (* 4 (or 
    ;     (with (?b - brown_bridge_block ?f - gray_flat_block ?t - brown_tall_cylindrical_block) (count-once-per-objects castleBuilt))
    ;     (with (?b - brown_bridge_block ?f - gray_flat_block ?c - blue_cube_block) (count-once-per-objects castleBuilt))
    ;     (with (?b - brown_bridge_block ?f - gray_flat_block ?p - red_pyramid_block) (count-once-per-objects castleBuilt))
    ;     (with (?f - gray_flat_block ?t - brown_tall_cylindrical_block ?c - blue_cube_block) (count-once-per-objects castleBuilt))
    ;     (with (?f - gray_flat_block ?t - brown_tall_cylindrical_block ?p - red_pyramid_block) (count-once-per-objects castleBuilt))
    ;     (with (?t - brown_tall_cylindrical_block ?c - blue_cube_block ?p - red_pyramid_block) (count-once-per-objects castleBuilt))
    ; ))
    ; (* 3 (or 
    ;     (with (?b - brown_bridge_block ?f - gray_flat_block ?t - brown_tall_cylindrical_block ?c - blue_cube_block) (count-once-per-objects castleBuilt))
    ;     (with (?b - brown_bridge_block ?f - gray_flat_block ?t - brown_tall_cylindrical_block ?p - red_pyramid_block) (count-once-per-objects castleBuilt))
    ;     (with (?b - brown_bridge_block ?t - brown_tall_cylindrical_block ?c - blue_cube_block ?p - red_pyramid_block) (count-once-per-objects castleBuilt))
    ;     (with (?f - gray_flat_block ?t - brown_tall_cylindrical_block ?c - blue_cube_block ?p - red_pyramid_block) (count-once-per-objects castleBuilt))
    ; ))
    ; (* 3 (with (?b - brown_bridge_block ?f - gray_flat_block ?t - brown_tall_cylindrical_block ?c - blue_cube_block ?p - red_pyramid_block) (count-once-per-objects castleBuilt))) 
)))

(define (game 60e93f64ec69ecdac3107555-19) (:domain medium-objects-room-v1)  ; 19
(:setup (and
    (forall (?b - ball)
        (game-optional (< (distance ?b door) 1))
    )
))
(:constraints (and 
    (forall (?b - ball ?t - (either doggie_bed hexagonal_bin))
        (preference ballThrownIntoTarget
            (then 
                (once (and (agent_holds ?b) (< (distance agent door) 1)))
                (hold (and (not (agent_holds ?b)) (in_motion ?b))) 
                (once (and (in ?t ?b) (not (in_motion ?b))))
            )
        )
    )
    (forall (?b - ball)
        (preference ballThrownOntoTarget
            (exists (?t - doggie_bed) 
                (then 
                    (once (and (agent_holds ?b) (< (distance agent door) 1)))
                    (hold (and (not (agent_holds ?b)) (in_motion ?b))) 
                    (once (and (on ?t ?b) (not (in_motion ?b))))
                )
            )
        )
    )
    (preference throwAttempt
        (exists (?b - ball)
            (then 
                (once (agent_holds ?b))
                (hold (and (not (agent_holds ?b)) (in_motion ?b))) 
                (once (not (in_motion ?b)))
            )
        )
    )
))
(:terminal
    (>= (count-once-per-objects throwAttempt) 3)
)
(:scoring (+ 
    (* 6 (count-once-per-objects ballThrownIntoTarget:dodgeball:hexagonal_bin))
    (* 5 (count-once-per-objects ballThrownIntoTarget:beachball:hexagonal_bin))
    (* 4 (count-once-per-objects ballThrownIntoTarget:basketball:hexagonal_bin))
    (* 5 (count-once-per-objects ballThrownIntoTarget:dodgeball:doggie_bed))
    (* 4 (count-once-per-objects ballThrownIntoTarget:beachball:doggie_bed))
    (* 3 (count-once-per-objects ballThrownIntoTarget:basketball:doggie_bed))
    (* 5 (count-once-per-objects ballThrownOntoTarget:dodgeball))
    (* 4 (count-once-per-objects ballThrownOntoTarget:beachball))
    (* 3 (count-once-per-objects ballThrownOntoTarget:basketball))
)))


(define (game 5e2df2855e01ef3e5d01ab58-20) (:domain medium-objects-room-v1) ; 20
(:constraints (and 
    (forall (?b - building) (and  
        (preference blockInTowerAtEnd (exists (?l - block)
            (at-end
                (and 
                    (in ?b ?l)
                )
            )
        ))
        (preference blockInTowerKnockedByDodgeball (exists (?l - block ?d - dodgeball)
            (then
                (once (and (in ?b ?l) (agent_holds ?d)))
                (hold (and (in ?b ?l) (not (agent_holds ?d)) (in_motion ?d)))
                (once (and (in ?b ?l) (touch ?d ?b)))
                (hold (in_motion ?l))
                (once (not (in_motion ?l)))
            )
        ))

    ))
    (preference towerFallsWhileBuilding (exists (?b - building ?l1 ?l2 - block)
        (then
            (once (and (in ?b ?l1) (agent_holds ?l2)))
            (hold-while 
                (and
                    (not (agent_holds ?l1)) 
                    (in ?b ?l1)
                    (or 
                        (agent_holds ?l2) 
                        (and (not (agent_holds ?l2)) (in_motion ?l2))
                    )
                )
                (touch ?l1 ?l2)
            )
            (hold (and 
                (in_motion ?l1)
                (not (agent_holds ?l1))
            ))
            (once (not (in_motion ?l1)))
        )
    ))
))
(:scoring (+ 
    (external-forall-maximize (+ 
        (count-once-per-objects blockInTowerAtEnd)
        (* 2 (count-once-per-objects blockInTowerKnockedByDodgeball))
    ))
    (- (count-nonoverlapping towerFallsWhileBuilding))
)))

(define (game 5c79bc94d454af00160e2eee-21) (:domain few-objects-room-v1)  ; 21
(:setup (and 
    (exists (?c - chair) (game-conserved (and 
        (< (distance ?c room_center) 1)
        (not (faces ?c desk))
        (not (faces ?c bed))
    ))) 
))
(:constraints (and 
    (preference ballThrownToBin
        (exists (?d - dodgeball ?h - hexagonal_bin)
            (then 
                (once (and (agent_holds ?d) (adjacent agent desk)))
                (hold (and (not (agent_holds ?d)) (in_motion ?d))) 
                (once (and (not (in_motion ?d)) (in ?h ?d)))
            )
        )
    )
    (preference ballThrownToBed
        (exists (?d - dodgeball)
            (then 
                (once (and (agent_holds ?d) (adjacent agent desk)))
                (hold (and (not (agent_holds ?d)) (in_motion ?d))) 
                (once (and (not (in_motion ?d)) (on bed ?d)))
            )
        )
    )
    (preference ballThrownToChair
        (exists (?d - dodgeball ?c - chair)
            (then 
                (once (and (agent_holds ?d) (adjacent agent desk)))
                (hold (and (not (agent_holds ?d)) (in_motion ?d))) 
                (once (and (not (in_motion ?d)) (on ?c ?d) (< (distance ?c room_center) 1)))
            )
        )
    )
    (preference ballThrownMissesEverything
        (exists (?d - dodgeball)
            (then 
                (once (and (agent_holds ?d) (adjacent agent desk)))
                (hold (and (not (agent_holds ?d)) (in_motion ?d))) 
                (once (and 
                    (not (in_motion ?d)) 
                    (not (exists (?h - hexagonal_bin) (in ?h ?d)))
                    (not (on bed ?d))
                    (not (exists (?c - chair) (and (on ?c ?d) (< (distance ?c room_center) 1))))
                ))
            )
        )
    )
))
(:terminal
    (>= (total-score) 10)
)
(:scoring (+ 
    (* 5 (count-nonoverlapping ballThrownToBin))
    (count-nonoverlapping ballThrownToBed)
    (count-nonoverlapping ballThrownToChair)
    (- (count-nonoverlapping ballThrownMissesEverything))
)))

(define (game 60d432ce6e413e7509dd4b78-22) (:domain medium-objects-room-v1)  ; 22
(:setup (and 
    (exists (?h - hexagonal_bin) (game-conserved (adjacent bed ?h)))
    (forall (?b - ball) (game-optional (on rug ?b)))
    (game-optional (not (exists (?g - game_object) (on desk ?g))))
))
(:constraints (and 
    (forall (?b - ball ?c - (either red yellow pink))
        (preference throwBallToBin
            (exists (?h - hexagonal_bin)
                (then 
                    (once (and (agent_holds ?b) (on rug agent) (rug_color_under agent ?c)))
                    (hold (and (not (agent_holds ?b)) (in_motion ?b))) 
                    (once (and (not (in_motion ?b)) (in ?h ?b)))
                )
            )
        )
    )
    (preference throwAttempt
        (exists (?b - ball)
            (then 
                (once (and (agent_holds ?b) (on rug agent)))
                (hold (and (not (agent_holds ?b)) (in_motion ?b))) 
                (once (not (in_motion ?b)))
            )
        )
    )
))
(:terminal
    (>= (count-nonoverlapping throwAttempt) 8)
)
(:scoring (+ 
    (* 2 (count-nonoverlapping throwBallToBin:dodgeball:red))
    (* 3 (count-nonoverlapping throwBallToBin:basketball:red))
    (* 4 (count-nonoverlapping throwBallToBin:beachball:red))
    (* 3 (count-nonoverlapping throwBallToBin:dodgeball:pink))
    (* 4 (count-nonoverlapping throwBallToBin:basketball:pink))
    (* 5 (count-nonoverlapping throwBallToBin:beachball:pink))
    (* 4 (count-nonoverlapping throwBallToBin:dodgeball:yellow))
    (* 5 (count-nonoverlapping throwBallToBin:basketball:yellow))
    (* 6 (count-nonoverlapping throwBallToBin:beachball:yellow))
)))


(define (game 61267978e96853d3b974ca53-23) (:domain few-objects-room-v1)  ; 23

(:constraints (and 
    (preference throwBallToBin
        (exists (?d - dodgeball ?h - hexagonal_bin)
            (then 
                (once (agent_holds ?d))
                (hold (and (not (agent_holds ?d)) (in_motion ?d))) 
                (once (and (not (in_motion ?d)) (in ?h ?d)))
            )
        )
    )
    (preference throwAttempt
        (exists (?d - dodgeball)
            (then 
                (once (agent_holds ?d))
                (hold (and (not (agent_holds ?d)) (in_motion ?d))) 
                (once (not (in_motion ?d)))
            )
        )
    )
))
(:scoring (+
    (count-nonoverlapping throwBallToBin)
    (- (/ (count-nonoverlapping throwAttempt) 5))
)))


(define (game 5996d2256b939900012d9f22-24) (:domain few-objects-room-v1)  ; 24
(:setup (and 
    (exists (?c - chair ?h - hexagonal_bin) (game-conserved (on ?c ?h)))
))
(:constraints (and 
    (forall (?d - dodgeball ?c - color)
        (preference throwBallToBin
            (exists (?h - hexagonal_bin)
                (then 
                    (once (and (agent_holds ?d) (on rug agent) (rug_color_under agent ?c)))
                    (hold (and (not (agent_holds ?d)) (in_motion ?d))) 
                    (once (and (not (in_motion ?d)) (in ?h ?d)))
                )
            )
        )
    )
))
(:terminal
    (>= (total-score) 300)
)
(:scoring (+ 
    (* 5 (count-nonoverlapping throwBallToBin:blue_dodgeball:red))
    (* 10 (count-nonoverlapping throwBallToBin:pink_dodgeball:red))
    (* 10 (count-nonoverlapping throwBallToBin:blue_dodgeball:pink))
    (* 20 (count-nonoverlapping throwBallToBin:pink_dodgeball:pink))
    (* 15 (count-nonoverlapping throwBallToBin:blue_dodgeball:orange))
    (* 30 (count-nonoverlapping throwBallToBin:pink_dodgeball:orange))
    (* 15 (count-nonoverlapping throwBallToBin:blue_dodgeball:green))
    (* 30 (count-nonoverlapping throwBallToBin:pink_dodgeball:green))
    (* 20 (count-nonoverlapping throwBallToBin:blue_dodgeball:purple))
    (* 40 (count-nonoverlapping throwBallToBin:pink_dodgeball:purple))
    (* 20 (count-nonoverlapping throwBallToBin:blue_dodgeball:yellow))
    (* 40 (count-nonoverlapping throwBallToBin:pink_dodgeball:yellow))
)))

; 25 and 26 are the same participant and are invalid -- hiding games

(define (game 606e4eb2a56685e5593304cd-27) (:domain few-objects-room-v1)  ; 27
(:setup (and 
    (forall (?d - (either dodgeball cube_block)) (game-optional (not (exists (?s - shelf) (on ?s ?d)))))
    (game-optional (toggled_on main_light_switch))
    (game-optional (toggled_on desktop))
))
(:constraints (and 
    (preference dodgeballsInPlace 
        (exists (?d - dodgeball ?h - hexagonal_bin)
            (at-end (in ?h ?d))
        )
    )
    (preference blocksInPlace
        (exists (?c - cube_block ?s - shelf)
            (at-end (and 
                (adjacent ?s west_wall)
                (on ?s ?c)
            ))
        )
    )
    (preference laptopAndBookInPlace
        (exists (?o - (either laptop book) ?s - shelf)
            (at-end (and 
                (adjacent ?s south_wall)
                (on ?s ?o)
            ))
        )
    )
    (preference smallItemsInPlace
        (exists (?o - (either cellphone key_chain) ?d - drawer)
            (at-end (and 
                (in ?d ?o)
            ))
        )
    )
    (preference itemsTurnedOff
        (exists (?o - (either main_light_switch desktop laptop))
            (at-end (and 
                (not (toggled_on ?o))
            ))
        )
    )
))
(:scoring (+
    (* 5 (+
        (count-once-per-objects dodgeballsInPlace)
        (count-once-per-objects blocksInPlace)
        (count-once-per-objects laptopAndBookInPlace)
        (count-once-per-objects smallItemsInPlace)
    ))
    (* 3 (count-once-per-objects itemsTurnedOff))
)))


(define (game 610aaf651f5e36d3a76b199f-28) (:domain few-objects-room-v1)  ; 28
(:setup (and 
    (forall (?c - cube_block) (game-conserved (on rug ?c)))
))
(:constraints (and 
    (forall (?c - color)
        (preference thrownBallHitsBlock
            (exists (?d - dodgeball ?b - cube_block)
                (then 
                    (once (and (agent_holds ?d) (not (on rug agent))))
                    (hold (and (not (agent_holds ?d)) (in_motion ?d))) 
                    (once (and (on rug ?b) (touch ?b ?d) (rug_color_under ?b ?c)))
                )
            )
        )
    )
    (preference thrownBallReachesEnd
            (exists (?d - dodgeball)
                (then 
                    (once (and (agent_holds ?d) (not (on rug agent))))
                    (hold-while 
                        (and 
                            (not (agent_holds ?d)) 
                            (in_motion ?d)
                            (not (exists (?b - cube_block) (touch ?d ?b)))    
                        )
                        (above rug ?d)
                    ) 
                    (once (or (touch ?d bed) (touch ?d west_wall)))
                )
            )
        )
))
(:terminal (or 
    (>= (total-time) 180)
    (>= (total-score) 50)
))
(:scoring (+
    (* 10 (count-nonoverlapping thrownBallReachesEnd))
    (* (- 5) (count-nonoverlapping thrownBallHitsBlock:red))
    (* (- 3) (count-nonoverlapping thrownBallHitsBlock:green))
    (* (- 3) (count-nonoverlapping thrownBallHitsBlock:pink))
    (- (count-nonoverlapping thrownBallHitsBlock:yellow))
    (- (count-nonoverlapping thrownBallHitsBlock:purple))
)))

(define (game 5bb511c6689fc5000149c703-29) (:domain few-objects-room-v1)  ; 29

(:constraints (and 
    (preference objectOnBed
        (exists (?g - game_object)
            (at-end (and 
                (not (type ?g pillow))  
                (on bed ?g)
            ))
        )
    )
))
(:scoring 
    (count-nonoverlapping objectOnBed)
))


; 30 is invalid --  rather underdetermined, I could try, but it would take some guesswork


(define (game 5b8c8e7d0c740e00019d55c3-31) (:domain few-objects-room-v1)  ; 31
(:setup (and 
    (exists (?h - hexagonal_bin) (game-conserved (and 
        (adjacent desk ?h)
        (forall (?b - cube_block) (adjacent ?h ?b))
    )))
    (forall (?o - (either alarm_clock cellphone mug key_chain cd book ball))
        (game-optional (or 
            (on side_table ?o)
            (on bed ?o)   
        ))
    )
))
(:constraints (and 
    (forall (?s - (either bed side_table))
        (preference objectThrownFromRug
            (exists (?o - (either alarm_clock cellphone mug key_chain cd book ball) ?h - hexagonal_bin)
                (then
                    (once (on ?s ?o))
                    (hold (and (agent_holds ?o) (on rug agent)))
                    (hold (and (not (agent_holds ?o)) (in_motion ?o))) 
                    (once (and (not (in_motion ?o)) (in ?h ?o)))
                )
            )
        )
    )
))
(:scoring (+
    (count-nonoverlapping objectThrownFromRug:side_table)
    (* 2 (count-nonoverlapping objectThrownFromRug:bed))
)))


(define (game 56cb8858edf8da000b6df354-32) (:domain many-objects-room-v1)  ; 32
(:setup (and 
    (exists (?b1 ?b2 ?b3 ?b4 ?b5 ?b6 - (either cube_block cylindrical_block pyramid_block)) (game-optional (and ; specifying the pyramidal structure
        (on desk ?b1)
        (on desk ?b2)
        (on desk ?b3)
        (on ?b1 ?b4)
        (on ?b2 ?b5)
        (on ?b4 ?b6) 
    )))
    (exists (?w1 ?w2 - wall ?h - hexagonal_bin) 
        (game-conserved (and
            (adjacent ?h ?w1)
            (adjacent ?h ?w2)   
        ))
    )
))
(:constraints (and 
    (forall (?b - (either dodgeball golfball)) 
        (preference ballThrownToBin (exists (?h - hexagonal_bin)
            (then
                (once (agent_holds ?b))
                (hold (and (not (agent_holds ?b)) (in_motion ?b))) 
                (once (and (not (in_motion ?b)) (in ?h ?b)))
            )
        ))
    )
    (preference blockInTowerKnocked (exists (?b - building ?c - (either cube_block cylindrical_block pyramid_block)
        ?d - (either dodgeball golfball))
        (then
            (once (and 
                (agent_holds ?d)
                (on desk ?b)
                (in ?b ?c) 
            ))
            (hold-while 
                (and (not (agent_holds ?d)) (in_motion ?d))
                (or 
                    (touch ?c ?d)
                    (exists (?c2 - (either cube_block cylindrical_block pyramid_block)) (touch ?c2 ?c))
                )
                (in_motion ?c)
            )
            (once (not (in_motion ?c)))
        )
    ))
    (forall (?d - (either dodgeball golfball))
        (preference throwAttempt
            (then 
                (once (agent_holds ?d))
                (hold (and (not (agent_holds ?d)) (in_motion ?d))) 
                (once (not (in_motion ?d)))
            )
        )
    )
    (forall (?d - (either dodgeball golfball))
        (preference ballNeverThrown
            (then
                (once (game_start))
                (hold (not (agent_holds ?d)))
                (hold (game_over))
            )
        )
    )
))
(:terminal (or 
    (> (external-forall-maximize (count-nonoverlapping throwAttempt)) 2)
    (>= (count-nonoverlapping throwAttempt) 12)
))
(:scoring (* 
    (>=     
        (+
            (count-nonoverlapping ballThrownToBin:dodgeball)
            (* 2 (count-nonoverlapping ballThrownToBin:golfball))
        ) 
        2
    )
    (+
        (count-once-per-objects blockInTowerKnocked)
        (count-once-per-objects ballNeverThrown:golfball)
        (* 2 (count-once-per-objects ballNeverThrown:dodgeball))
    )
)))


(define (game 614e1599db14d8f3a5c1486a-33) (:domain many-objects-room-v1)  ; 33
(:setup (and 
    (forall (?g - game_object) (game-optional 
        (not (in top_drawer ?g))   
    ))
))
(:constraints (and 
    (preference itemInClosedDrawerAtEnd (exists (?g - game_object)
        (at-end (and
            (in top_drawer ?g)
            (not (open top_drawer))
        ))
    ))
))
(:scoring 
    (count-once-per-objects itemInClosedDrawerAtEnd)
))

; 34 is invalid, another hiding game


(define (game 615dd68523c38ecff40b29b4-35) (:domain few-objects-room-v1)  ; 35

(:constraints (and 
    (forall (?b - (either book dodgeball))
        (preference throwObjectToBin
            (exists (?h - hexagonal_bin)
                (then 
                    (once (agent_holds ?b))
                    (hold (and (not (agent_holds ?b)) (in_motion ?b) (not (exists (?g - (either game_object floor wall)) (touch ?g ?b ))))) 
                    (once (and (not (in_motion ?b)) (in ?h ?b)))
                )
            )
        )
    )
    (preference throwBallToBinOffObject
        (exists (?d - dodgeball ?h - hexagonal_bin ?g - (either game_object floor wall))
            (then 
                (once (agent_holds ?d))
                (hold-while 
                    (and (not (agent_holds ?d)) (in_motion ?d))
                    (touch ?g ?d)
                ) 
                (once (and (not (in_motion ?d)) (in ?h ?d)))
            )
        )
    )
    (preference throwMissesBin
        (exists (?b - dodgeball ?h - hexagonal_bin)
            (then 
                (once (agent_holds ?b))
                (hold (and (not (agent_holds ?b)) (in_motion ?b))) 
                (once (and (not (in_motion ?b)) (not (in ?h ?b))))
            )
        )
    )
))
(:terminal (or 
    (>= (total-score) 10)
    (<= (total-score) (- 30))
))
(:scoring (+
    (count-nonoverlapping throwObjectToBin:dodgeball)
    (* 10 (count-once throwObjectToBin:book))
    (* 2 (count-nonoverlapping throwBallToBinOffObject))
    (- (count-nonoverlapping throwMissesBin))
)))


(define (game 5ef4c07dc8437809ba661613-36) (:domain few-objects-room-v1)  ; 36
(:setup (and 
    (exists (?h - hexagonal_bin) (game-conserved (on bed ?h)))
    (forall (?d - dodgeball) (game-optional (on desk ?d)))
))
(:constraints (and 
    (preference throwToBin
        (exists (?d - dodgeball ?h - hexagonal_bin)
            (then 
                (once (and (agent_holds ?d) (adjacent agent desk)))
                (hold (and (not (agent_holds ?d)) (in_motion ?d))) 
                (once (and (not (in_motion ?d)) (in ?h ?d)))
                ; TODO: do we do anything about "whenever you get a point you put one of the blocks on the shelf. (on any of the two, it doesn't matter)"??
            )
        )
    )
    (preference throwAttempt
        (exists (?d - dodgeball)
            (then 
                (once (agent_holds ?d))
                (hold (and (not (agent_holds ?d)) (in_motion ?d))) 
                (once (not (in_motion ?d)))
            )
        )
    )
))
(:terminal
    (>= (count-nonoverlapping throwAttempt) 5)
)
(:scoring 
    (count-nonoverlapping throwToBin)
))


(define (game 5fa45dc96da3af0b7dcba9a8-37) (:domain many-objects-room-v1)  ; 37

(:constraints (and 
    (preference throwToBinFromOppositeWall
        (exists (?d - dodgeball ?h - hexagonal_bin ?w1 ?w2 - wall)
            (then 
                (once (and 
                    (agent_holds ?d) 
                    (adjacent agent ?w1)
                    (opposite ?w1 ?w2)
                    (adjacent ?h ?w2)
                ))
                (hold (and (not (agent_holds ?d)) (in_motion ?d))) 
                (once (and (not (in_motion ?d)) (in ?h ?d)))
            )
        )
    )
    (preference throwAttempt
        (exists (?d - dodgeball)
            (then 
                (once (agent_holds ?d))
                (hold (and (not (agent_holds ?d)) (in_motion ?d))) 
                (once (not (in_motion ?d)))
            )
        )
    )
))
(:terminal
    (>= (count-nonoverlapping throwAttempt) 10)
)
(:scoring 
    (count-nonoverlapping throwToBin)
))

; projected 38 onto the space of feasible games, but could also ignore

(define (game 616abb33ebe1d6112545f76d-38) (:domain medium-objects-room-v1)  ; 38

(:constraints (and 
    (preference throwToBin
        (exists (?d - dodgeball ?h - hexagonal_bin)
            (then 
                (once (and (agent_holds ?d) (adjacent agent desk)))
                (hold (and (not (agent_holds ?d)) (in_motion ?d))) 
                (once (and (not (in_motion ?d)) (in ?h ?d)))
            )
        )
    )
))
(:scoring 
    (* 5 (count-nonoverlapping throwToBin))
))


(define (game 614fb15adc48d3f9ffcadd41-39) (:domain many-objects-room-v1)  ; 39

(:constraints (and 
    (preference ballThrownToWallToAgent
        (exists (?b - ball ?w - wall) 
            (then
                (once (agent_holds ?b))
                (hold-while 
                    (and (not (agent_holds ?b)) (in_motion ?b))
                    (touch ?w ?b)
                )
                (once (or (agent_holds ?b) (touch agent ?b)))
            )
        )
    )
))
(:scoring 
    (count-nonoverlapping ballThrownToWallToAgent)
))


(define (game 5c71bdec87f8cd0001b458f5-40) (:domain many-objects-room-v1)  ; 40
(:setup (and 
    (exists (?r - curved_wooden_ramp) (game-conserved (adjacent ?r rug)))
))
(:constraints (and 
    (forall (?c - color)
        (preference ballRolledOnRampToRug
            (exists (?b - beachball ?r - curved_wooden_ramp)
                (then 
                    (once (agent_holds ?b))
                    (hold-while 
                        (and (not (agent_holds ?b)) (in_motion ?b))
                        (on ?r ?b)    
                    ) 
                    (once (and (not (in_motion ?b)) (on rug ?b) (rug_color_under ?b ?c)))
                )
            )
        )
    )
))
(:scoring (+
    (count-nonoverlapping ballRolledOnRampToRug:pink)
    (* 2 (count-nonoverlapping ballRolledOnRampToRug:yellow))
    (* 3 (count-nonoverlapping ballRolledOnRampToRug:orange))
    (* 3 (count-nonoverlapping ballRolledOnRampToRug:green))
    (* 4 (count-nonoverlapping ballRolledOnRampToRug:purple))
    (- (count-nonoverlapping ballRolledOnRampToRug:white))
)))


(define (game 5f8d77f0b348950659f1919e-41) (:domain many-objects-room-v1)  ; 41
(:setup (and 
    (exists (?w1 ?w2 - wall) (and  
        (game-conserved (opposite ?w1 ?w2))
        (forall (?b - bridge_block) (game-conserved (and 
            (on floor ?b)
            (= (distance ?w1 ?b) (distance ?w2 ?b))    
        )))
        (forall (?g - game_object) (game-optional (or 
            (type ?g bridge_block)
            (> (distance ?w1 ?g) (distance ?w2 ?g))
        )))
    ))
))
(:constraints (and
    (forall (?w1 ?w2 - wall)  
        (preference objectMovedRoomSide (exists (?g - game_object) 
            (then
                (once (and 
                    (not (agent_holds ?g))
                    (not (in_motion ?g))
                    (not (type ?g bridge_block))
                    (> (distance ?w1 ?b) (distance ?w2 ?b))
                ))
                (hold (or 
                    (agent_holds ?g)
                    (in_motion ?g)
                ))
                (once (and 
                    (not (in_motion ?g))
                    (< (distance ?w1 ?b) (distance ?w2 ?b))
                ))
            )
        ))
    )
))
(:terminal 
    (>= (total-time) 30)
)
(:scoring (external-forall-maximize
    (count-once-per-objects objectMovedRoomSide)
)))


(define (game 5edc195a95d5090e1c3f91b-42) (:domain few-objects-room-v1)  ; 42
(:setup (and 
    (exists (?h - hexagonal_bin) (and 
        (forall (?g - game_object) (game-optional (or
            (same_object ?h ?g)
            (> (distance ?h ?g) 1) 
        )))      
        (forall (?d - dodgeball) (game-optional (and
            (> (distance ?h ?d) 2) 
            (< (distance ?h ?d) 6) 
        )))
    ))
))
(:constraints (and 
    (preference throwBallFromOtherBallToBin 
        (exists (?d1 ?d2 - dodgeball ?h - hexagonal_bin)
            (then 
                (once (and (agent_holds ?d1) (adjacent agent ?d2)))
                (hold (and (not (agent_holds ?d1)) (in_motion ?d1))) 
                (once (and (not (in_motion ?d1)) (in ?h ?d1)))
            )
        )
    )
    (preference throwAttempt
        (exists (?d - dodgeball)
            (then 
                (once (agent_holds ?d))
                (hold (and (not (agent_holds ?d)) (in_motion ?d))) 
                (once (not (in_motion ?d)))
            )
        )
    )
))
(:terminal 
    (>= (count-nonoverlapping throwAttempt) 5)
)
(:scoring 
    (count-same-positions throwBallFromOtherBallToBin)
))


(define (game 617378aeffbba11d8971051c-43) (:domain medium-objects-room-v1)  ; 43
(:setup (and 
    (exists (?d - doggie_bed) (game-conserved (< (distance room_center ?d) 1)))
))
(:constraints (and 
    (forall (?b - ball) (and 
        (preference throwBallToBin
            (exists (?d - doggie_bed)
                (then 
                    (once (agent_holds ?b))
                    (hold (and (not (agent_holds ?b)) (in_motion ?b) (not (exists (?w - wall) (touch ?w ?b ))))) 
                    (once (and (not (in_motion ?b)) (on ?d ?b)))
                )
            )
        )
        (preference throwBallToBinOffWall
            (exists (?d - doggie_bed ?w - wall)
                (then 
                    (once (agent_holds ?b))
                    (hold-while 
                        (and (not (agent_holds ?d)) (in_motion ?b))
                        (touch ?w ?b)    
                    ) 
                    (once (and (not (in_motion ?b)) (on ?d ?b)))
                )
            )
        )  
    ))
))
(:scoring (+
    (count-nonoverlapping throwBallToBin:basketball)
    (* 2 (count-nonoverlapping throwBallToBin:beachball))
    (* 3 (count-nonoverlapping throwBallToBin:dodgeball))
    (* 2 (count-nonoverlapping throwBallToBinOffWall:basketball))
    (* 3 (count-nonoverlapping throwBallToBinOffWall:beachball))
    (* 4 (count-nonoverlapping throwBallToBinOffWall:dodgeball))
)))

; 44 is another find the hidden object game

(define (game 60e7044ddc2523fab6cbc0cd-45) (:domain many-objects-room-v1)  ; 45
(:setup (and 
    (exists (?t1 ?t2 - teddy_bear) (game-optional (and 
        (on floor ?t1)
        (on bed ?t2)
        ; TODO: is the below nicer than (= (z_position ?t1) (z_position ?T2))
        (equal_z_position ?t1 ?t2)
        (equal_z_position ?t1 bed)
    )))
))
(:constraints (and 
    (forall (?b - (either golfball dodgeball)) (and 
        (preference throwKnocksOverBear (exists (?t - teddy_bear ?s - sliding_door) 
            (then
                (once (and 
                    (agent_holds ?b)
                    (adjacent agent desk)
                    (adjacent agent ?s)
                    (equal_z_position ?t bed)
                    ; (= (z_position ?t) (z_position bed))
                ))
                (hold-while
                    (and (in_motion ?b) (not (agent_holds ?b)))
                    (touch ?b ?t)
                )
                (once (in_motion ?t))
            )
        ))
        (preference throwAttempt (exists (?s - sliding_door)
            (then
                (once (and (agent_holds ?b) (adjacent agent desk) (adjacent agent ?s)))
                (hold (and (in_motion ?b) (not (agent_holds ?b))))
                (once (not (in_motion ?b)))
            )
        ))
    ))
))
(:terminal (or 
    (> (external-forall-maximize (count-nonoverlapping throwAttempt)) 1)
    (>= (count-once-per-objects throwAttempt) 6)
))
(:scoring (+
    (count-once-per-objects throwKnocksOverBear:dodgeball)
    (* 2 (count-once-per-objects throwKnocksOverBear:golfball))   
)))

(define (game 5d5b0dd7c032a2001ad7cf5d-46) (:domain few-objects-room-v1)  ; 46
(:setup (and 
    (exists (?c - curved_wooden_ramp) (game-conserved
        (< (distance ?c room_center) 3)  
    ))
))
(:constraints (and 
    (preference ballThrownToRampToBed (exists (?c - curved_wooden_ramp)
        (then
            (once (and (agent_holds pink_dodgeball) (faces agent ?c)))
            (hold-while
                (and (in_motion pink_dodgeball) (not (agent_holds pink_dodgeball)))
                (touch pink_dodgeball ?c)
            )
            (once (and (not (in_motion pink_dodgeball)) (on bed pink_dodgeball)))
        )
    ))
    (preference ballThrownHitsAgent (exists (?c - curved_wooden_ramp)
        (then
            (once (and (agent_holds pink_dodgeball) (faces agent ?c)))
            (hold-while
                (and (in_motion pink_dodgeball) (not (agent_holds pink_dodgeball)))
                (touch pink_dodgeball ?c)
            )
            (once (and (touch pink_dodgeball agent) (not (agent_holds pink_dodgeball))))
        )
    ))
))
(:scoring (+ 
    (count-nonoverlapping ballThrownToRampToBed)
    (- (count-nonoverlapping ballThrownHitsAgent))
)))


(define (game 5d470786da637a00014ba26f-47) (:domain many-objects-room-v1)  ; 47

(:constraints (and 
    (forall (?c - color) 
        (preference beachballBouncedOffRamp
            (exists (?b - beachball ?r - green_triangular_ramp)
                (then
                    (once (and (agent_holds ?b) (not (on rug agent))))
                    (hold-while
                        (and (in_motion ?b) (not (agent_holds ?b)))
                        (touch ?b ?r)
                    )
                    (once (and (not (in_motion ?b)) (on rug ?b) (rug_color_under ?b ?c)))
                )
            )
        )
    )
))
(:scoring (+ 
    (count-nonoverlapping beachballBouncedOffRamp:red)
    (* 3 (count-nonoverlapping beachballBouncedOffRamp:pink))
    (* 10 (count-nonoverlapping beachballBouncedOffRamp:pink))
)))

; TODO: this is a crude approximation of 48 -- let's hope it's reasonable?

(define (game 61254c5a6facc8ed023a64de-48) (:domain medium-objects-room-v1)  ; 48
(:setup (and 
    (exists (?b - building ?h - hexagonal_bin) (game-conserved (and 
        (in ?b ?h)
        (>= (building_size ?b) 4) ; TODO: could also quantify out additional objects
        (not (exists (?g - game_object) (and (in ?b ?g) (on ?h ?g))))
        (< (distance ?b room_center) 1)
    )))
))
(:constraints (and 
    (forall (?d - (either dodgeball basketball beachball))
        (preference ballThrownToBin (exists (?b - building ?h - hexagonal_bin)
            (then
                (once (agent_holds ?d))
                (hold (and (in_motion ?d) (not (agent_holds ?d))))
                (once (and (not (in_motion ?d)) (or (in ?h ?d) (on ?h ?d))))
            )
        ))
    )
    (preference itemsHidingScreens 
        (exists (?s - (either desktop laptop) ?o - (either pillow doggie_bed teddy_bear)) 
            (at-end (on ?s ?o))    
        )
    )
    (preference objectsHidden
        (exists (?o - (either alarm_clock cellphone) ?d - drawer)
            (at-end (in ?d ?o))
        )
    )
    (preference blindsOpened
        (exists (?b - blinds)
            (at-end (open ?b))  ; blinds being open = they were pulled down
        )
    )
    (preference objectMoved
        (exists (?g - game_object) 
            (then
                (once (and 
                    (not (in_motion ?g)) 
                    (not (type ?g ball))
                    (not (type ?g drawer))
                    (not (type ?g blinds))
                ))
                (hold (in_motion ?g))
                (once (not (in_motion ?g)))
            )
        )
    )
))
(:scoring (+ 
    (* 5 (count-nonoverlapping ballThrownToBin:dodgeball))
    (* 7 (count-nonoverlapping ballThrownToBin:basketball))
    (* 15 (count-nonoverlapping ballThrownToBin:beachball))
    (* 10 (count-once-per-objects itemsHidingScreens))
    (* 10 (count-once-per-objects objectsHidden))
    (* 10 (count-once-per-objects blindsOpened))
    (* (- 5) (count-nonoverlapping objectMoved))
)))

(define (game 60ddfb3db6a71ad9ba75e387-49) (:domain many-objects-room-v1)  ; 49
(:setup (and 
    (game-conserved (< (distance green_golfball door) 0.5))
    (forall (?d - dodgeball) (game-optional (< (distance green_golfball ?d) 1)))
))
(:constraints (and 
    (forall (?d - dodgeball) (and 
        (preference dodgeballThrownToBin (exists (?h - hexagonal_bin)
            (then
                (once (and 
                    (adjacent agent green_golfball)
                    (adjacent agent door)
                    (agent_holds ?d)
                ))
                (hold (and (in_motion ?d) (not (agent_holds ?d))))
                (once (and (not (in_motion ?d)) (in ?h ?d)))
            )
        ))
        (preference throwAttemptFromDoor 
            (then
                (once (and 
                    (adjacent agent green_golfball)
                    (adjacent agent door)
                    (agent_holds ?d)
                ))
                (hold (and (in_motion ?d) (not (agent_holds ?d))))
                (once (not (in_motion ?d)))
            )
        )
    ))
))
(:terminal (or 
    (> (external-forall-maximize (count-nonoverlapping throwAttemptFromDoor)) 1)
    (>= (count-once-per-objects throwAttemptFromDoor) 3)
))
(:scoring 
    (* 10 (count-once-per-objects dodgeballThrownToBin))
))

(define (game 5f3aee04e30eac7cb73b416e-50) (:domain medium-objects-room-v1)  ; 50
(:setup (and 
    (exists (?h - hexagonal_bin) (game-conserved (< (distance room_center ?h) 1)))
))
(:constraints (and 
    (preference gameObjectToBin (exists (?g - game_object ?h - hexagonal_bin)
        (then 
            (once (not (agent_holds ?g)))
            (hold (or (agent_holds ?g) (in_motion ?g)))
            (once (and (not (in_motion ?g)) (in ?h ?g)))
        )
    ))
))
(:scoring 
    (count-once-per-objects gameObjectToBin)
))

(define (game 5ff4a242cbe069bc27d9278b-51) (:domain few-objects-room-v1)  ; 51

(:constraints (and 
    (preference throwToBin
        (exists (?d - dodgeball ?h - hexagonal_bin)
            (then 
                (once (agent_holds ?d))
                (hold (and (not (agent_holds ?d)) (in_motion ?d))) 
                (once (and (not (in_motion ?d)) (in ?h ?d)))
            )
        )
    )
))
(:scoring 
    (count-nonoverlapping throwToBin)  
))


(define (game 602d84f17cdd707e9caed37a-52) (:domain few-objects-room-v1)  ; 52

(:constraints (and 
    (preference blockFromRugToDesk (exists (?c - cube_block ) 
        (then 
            (once (and (on rug agent) (agent_holds ?c)))
            (hold (and 
                (on rug agent)
                (in_motion ?c)
                (not (agent_holds ?c))
                (not (exists (?o - (either lamp desktop laptop)) (or (broken ?o) (in_motion ?o))))
            ))
            (once (and (on rug agent) (on desk ?c) (not (in_motion ?c))))
        )
    ))
))
(:scoring 
    (count-once-per-objects blockFromRugToDesk)
))


(define (game 5f0cc31363e0816c1b0db7e1-53) (:domain few-objects-room-v1)  ; 53

(:constraints (and 
    (preference dodgeballsInPlace 
        (exists (?d - dodgeball ?h - hexagonal_bin ?w1 ?w2 - wall)
            (at-end (and (in ?h ?d) (adjacent ?h ?w1) (adjacent ?h ?w2)))
        )
    )
    (preference blocksInPlace
        (exists (?c - cube_block ?s - shelf)
            (at-end (on ?s ?c))
        )
    )
    (preference smallItemsInPlace
        (exists (?o - (either cellphone key_chain mug credit_card cd watch alarm_clock) ?d - drawer)
            (at-end (and 
                (in ?d ?o)
            ))
        )
    )
))
(:scoring (+ 
    (* 5 (count-once-per-objects dodgeballsInPlace))
    (* 5 (count-once-per-objects blocksInPlace))
    (* 5 (count-once-per-objects smallItemsInPlace))
)))


(define (game 61541833a06877a656163b10-54) (:domain few-objects-room-v1)  ; 54

(:constraints (and 
    (forall (?b - building) 
        (preference blockPlacedInBuilding (exists (?l - cube_block)
            (then
                (once (agent_holds ?l))
                (hold (and (in_motion ?l) (not (agent_holds ?l))))
                (hold (in ?b ?l))
                (once (or (not (in ?b ?l)) (game_over)))
            )
        ))
    )
    (forall (?l - cube_block) 
        (preference blockPickedUp 
            (then
                (once (not (agent_holds ?l)))
                (hold (agent_holds ?l))
                (once (not (agent_holds ?l)))
            )
        )
    )
))
(:terminal
    (>= (external-forall-maximize (count-nonoverlapping blockPickedUp)) 3)
)
(:scoring (external-forall-maximize
    (count-overlapping blockPlacedInBuilding)
)))


(define (game 5f7654f879a4420e6d20971b-55) (:domain few-objects-room-v1)  ; 55
(:setup (and 
    (exists (?h - hexagonal_bin)
        (game-conserved (< (distance ?h room_center) 1))
    )
))
(:constraints (and 
    (preference objectToBinOnFirstTry (exists (?o - game_object ?h - hexagonal_bin)
        (then 
            (once (game_start))
            (hold (not (agent_holds ?o)))
            (hold (agent_holds ?o))
            (hold (and (in_motion ?o) (not (agent_holds ?o))))
            (once (and (not (in_motion ?o)) (in ?h ?o)))
            (hold (not (agent_holds ?o)))
        )
    ))
))
(:scoring 
    (count-once-per-objects objectToBinOnFirstTry)
))

(define (game 604a7e9f84bf0e7937200df5-56) (:domain few-objects-room-v1)  ; 56

(:constraints (and 
    ; TODO: are we okay with ignoring the subjectivity?
    ; "you have 3 tries to make it. the less tries the more points. the cleaner you sink it the more points""
    (preference throwFromDoorToBin (exists (?d - dodgeball ?h - hexagonal_bin)
        (then 
            (once (and (agent_holds ?d) (adjacent agent door)))
            (hold (and (not (agent_holds ?d)) (in_motion ?d)))
            (once (and (not (in_motion ?d)) (in ?h ?d)))
        )
    ))
    (preference throwAttempt (exists (?d - dodgeball)
        (then 
            (once (agent_holds ?d))
            (hold (and (not (agent_holds ?d)) (in_motion ?d))) 
            (once (not (in_motion ?d)))
        )
    ))
))
(:terminal
    (>= (count-nonoverlapping throwAttempt) 3)
)
(:scoring 
    (count-nonoverlapping throwFromDoorToBin)
))

(define (game 61623853a4ccad551beeb11a-57) (:domain medium-objects-room-v1)  ; 57

(:constraints (and 
    (preference bookOnDeskShelf (exists (?b - book ?d - desk_shelf)
        (at-end (and 
            (on ?d ?b)
            (not (exists (?o - (either pencil pen cd)) (on ?d ?o)))
        ))
    ))
    (preference otherObjectsOnDeskShelf (exists (?o - (either pencil pen cd) ?d - desk_shelf)
        (at-end (and 
            (on ?d ?o)
            (not (exists (?b - book) (on ?d ?b)))
        ))
    ))
    (preference dodgeballAndBasketballInBin (exists (?b - (either dodgeball basketball) ?h - hexagonal_bin)
        (at-end (in ?h ?b))
    ))
    (preference beachballOnRug (exists (?b - beachball ?r - rug)
        (at-end (on ?r ?b))
    ))
    (preference smallItemsInPlace (exists (?o - (either cellphone key_chain cd) ?d - drawer)
        (at-end (in ?d ?o))
    ))
    (preference watchOnShelf (exists (?w - watch ?s - shelf)
        (at-end (on ?s ?w))
    ))
))
(:scoring (+ 
    (count-once-per-objects bookOnDeskShelf)
    (count-once-per-objects otherObjectsOnDeskShelf)
    (count-once-per-objects dodgeballAndBasketballInBin)    
    (count-once-per-objects beachballOnRug)
    (count-once-per-objects smallItemsInPlace)
    (count-once-per-objects watchOnShelf)
)))
    
(define (game 5f0a5a99dbbf721316f118e2-58) (:domain medium-objects-room-v1)  ; 58
(:setup (and 
    (exists (?b - building) (and 
        (game-conserved (= (building_size ?b) 6))
        (forall (?l - block) (or 
            (game-conserved (and 
                    (in ?b ?l) 
                    (not (exists (?l2 - block) (and 
                        (in ?b ?l2)
                        (not (same_object ?l ?l2))
                        (same_type ?l ?l2)
                    )))
            ))
            (game-optional (not (exists (?s - shelf) (on ?s ?l))))
        ))
    ))        
))
(:constraints (and 
    (preference gameBlockFound (exists (?l - block)
        (then 
            (once (game_start))
            (hold (not (exists (?b - building) (and (in ?b ?l) (is_setup_object ?b)))))
            (once (agent_holds ?l))
        )
    ))
    (preference towerFallsWhileBuilding (exists (?b - building ?l1 ?l2 - block)
        (then
            (once (and (in ?b ?l1) (agent_holds ?l2) (not (is_setup_object ?b))))
            (hold-while 
                (and
                    (not (agent_holds ?l1)) 
                    (in ?b ?l1)
                    (or 
                        (agent_holds ?l2) 
                        (and (not (agent_holds ?l2)) (in_motion ?l2))
                    )
                )
                (touch ?l1 ?l2)
            )
            (hold (and 
                (in_motion ?l1)
                (not (agent_holds ?l1))
            ))
            (once (not (in_motion ?l1)))
        )
    ))
    (preference matchingBuildingBuilt (exists (?b1 ?b2 - building)
        (at-end (and 
            (is_setup_object ?b1) 
            (not (is_setup_object ?b2))
            (forall (?l1 ?l2 - block) (or 
                (not (in ?b1 ?l1))
                (not (in ?b1 ?l2))
                (not (on ?l1 ?l2))
                (exists (?l3 ?l4 - block) (and 
                    (in ?b2 ?l3)
                    (in ?b2 ?l4)
                    (on ?l3 ?l4)
                    (same_type ?l1 ?l3)
                    (same_type ?l2 ?l4)
                ))
            ))
        ))
    ))
))
(:scoring (+ 
    (* 5 (count-once-per-objects gameBlockFound))
    (* 100 (count-once matchingBuildingBuilt))
    (* (-10) (count-nonoverlapping towerFallsWhileBuilding))
)))

(define (game 602a1735bf92e79a5e7cb632-59) (:domain many-objects-room-v1)  ; 59
(:setup (and 
    (exists (?h - hexagonal_bin) (game-conserved (< (distance ?h door) 1)))
))
(:constraints (and 
    (forall (?b - (either golfball dodgeball beachball))
        (preference ballThrownToBin (exists (?h - hexagonal_bin)
            (then
                (once (agent_holds ?b))
                (hold (and (not (agent_holds ?b)) (in_motion ?b)))
                (once (and (not (in_motion ?b)) (in ?h ?b)))
            )
        ))
    )
))
(:scoring (+ 
    (* 2 (count-nonoverlapping ballThrownToBin:golfball))
    (* 3 (count-nonoverlapping ballThrownToBin:dodgeball))
    (* 4 (count-nonoverlapping ballThrownToBin:beachball))
)))

; 60 is invalid


(define (game 6086efbd71dc51bb8d6a1a5e-61) (:domain many-objects-room-v1)  ; 61
(:setup (game-conserved (and 
    (exists (?f - flat_block) (on rug ?f))
    (forall (?p - pyramid_block) (on floor ?p))
    (exists (?p1 - yellow_pyramid_block ?p2 - red_pyramid_block ?p3 - blue_pyramid_block ?h - hexagonal_bin) 
        (and 
            (> (distance ?h ?p2) (distance ?h ?p1)) 
            (> (distance ?h ?p3) (distance ?h ?p2))    
        )
    )
)))
(:constraints (and 
    (forall (?p - pyramid_block)
        (preference dodgeballFromBlockToBin (exists (?d - dodgeball ?h - hexagonal_bin)
            (then 
                (once (and (agent_holds ?d) (adjacent agent ?p)))
                (hold (and (not (agent_holds ?d)) (in_motion ?d)))
                (once (and (not (in_motion ?d)) (in ?h ?d)))        
            )  
        ))
    )
    (preference cubeBlockInBuilding (exists (?b - building ?l - cube_block ?f - flat_block) 
        (at-end (and 
              (is_setup_object ?f)
              (in ?b ?f)
              (in ?b ?l)
        ))
    ))
))
(:scoring (+ 
    (* 10 (count-nonoverlapping dodgeballFromBlockToBin:yellow_pyramid_block))
    (* 25 (count-nonoverlapping dodgeballFromBlockToBin:red_pyramid_block))
    (* 50 (count-nonoverlapping dodgeballFromBlockToBin:blue_pyramid_block))
    (* 100 (= (count-once-per-objects dodgeballFromBlockToBin:blue_pyramid_block) 3))
    (* 10 (count-once-per-objects cubeBlockInBuilding))
    (* 100 (= (count-once-per-objects cubeBlockInBuilding) 3))
)))

(define (game 601c84e07ab4907ded068d0d-62) (:domain medium-objects-room-v1)  ; 62

(:constraints (and 
    (preference bigObjectThrownToBed (exists (?o - (either chair laptop doggie_bed))
        (then
            (once (and (agent_holds ?o) (adjacent agent desk)))
            (hold (and (not (agent_holds ?o)) (in_motion ?o)))
            (once (and (not (in_motion ?o)) (on bed ?o)))
        )
    ))
    (preference smallObjectThrownToBed (exists (?o - game_object)
        (then
            (once (and 
                (agent_holds ?o) 
                (adjacent agent desk) 
                (not (exists (?o2 - (either chair laptop doggie_bed)) (same_object ?o ?o2)))
            ))
            (hold (and (not (agent_holds ?o)) (in_motion ?o)))
            (once (and (not (in_motion ?o)) (on bed ?o)))
        )
    ))
    (preference failedThrowAttempt (exists (?o - game_object)
        (then
            (once (and (agent_holds ?o) (adjacent agent desk)))
            (hold (and (not (agent_holds ?o)) (in_motion ?o)))
            (once (and (not (in_motion ?o)) (not (on bed ?o))))
        )
    ))
))
(:scoring (+
    (count-nonoverlapping smallObjectThrownToBed)
    (* 5 (count-nonoverlapping bigObjectThrownToBed))
    (* (- 5) (count-nonoverlapping failedThrowAttempt))
)))



(define (game 60bb3b463887c2f9d1385cce-63) (:domain medium-objects-room-v1)  ; 63

(:constraints (and 
    (preference towerFallsWhileBuilding (exists (?b - building ?l1 ?l2 - block)
        (then
            (once (and (in ?b ?l1) (agent_holds ?l2) (not (is_setup_object ?b))))
            (hold-while 
                (and
                    (not (agent_holds ?l1)) 
                    (in ?b ?l1)
                    (or 
                        (agent_holds ?l2) 
                        (and (not (agent_holds ?l2)) (in_motion ?l2))
                    )
                )
                (touch ?l1 ?l2)
            )
            (hold (and 
                (in_motion ?l1)
                (not (agent_holds ?l1))
            ))
            (once (not (in_motion ?l1)))
        )
    ))
    (forall (?b - building) (and 
        (preference blockPlacedInBuilding (exists (?l - block)
            (then
                (once (agent_holds ?l))
                (hold (and (in_motion ?l) (not (agent_holds ?l))))
                (hold (in ?b ?l))
                (once (or (not (in ?b ?l)) (game_over)))
            )
        ))
        (preference nonBlockPlacedInBuilding (exists (?o - game_object)
            (then
                (once (and (agent_holds ?o) (not (type ?o block))))
                (hold (and (in_motion ?l) (not (agent_holds ?l))))
                (hold (in ?b ?l))
                (once (or (not (in ?b ?l)) (game_over)))
            )
        ))
    ))
))
(:terminal
    (>= (count-once towerFallsWhileBuilding) 1)
)
(:scoring (external-forall-maximize (+ 
    (count-overlapping blockPlacedInBuilding)
    (* 2 (count-overlapping nonBlockPlacedInBuilding))
))))


(define (game 5aeb24e22bd17300018779f2-64) (:domain many-objects-room-v1)  ; 64

(:constraints (and 
    (forall (?o - (either hexagonal_bin rug wall))
        (preference ballThrownFromObjectToBin (exists (?d - dodgeball ?h - hexagonal_bin)
            (then 
                (once (and (agent_holds ?d) (adjacent agent ?o)))
                (hold (and (not (agent_holds ?d)) (in_motion ?d)))
                (once (and (not (in_motion ?d)) (in ?h ?d)))
            )
        ))
    )
))
(:scoring (+ 
    (count-nonoverlapping ballThrownFromObjectToBin:hexagonal_bin)   
    (* 2 (count-nonoverlapping ballThrownFromObjectToBin:rug))
    (* 3 (count-nonoverlapping ballThrownFromObjectToBin:wall))
)))


(define (game 56cf6e8d31a5bc0006e1cdf5-65) (:domain many-objects-room-v1)  ; 65

(:constraints (and 
    (preference ballOnBedAtEnd (exists (?b - ball)
        (at-end 
            (on bed ?b)
        )   
    ))
))
(:scoring (count-once-per-objects ballOnBedAtEnd)
))

 
(define (game 5f806f22e8159d0913945e35-66) (:domain medium-objects-room-v1)  ; 66
(:setup (and 
    (forall (?b - (either bridge_block cube_block)) 
        (game-conserved (< (distance ?b door) 1))    
    )
    (forall (?b - (either cylindrical_block tall_cylindrical_block)) 
        (game-optional (on bottom_shelf ?b))
    )
    (forall (?b - (either flat_block pyramid_block))
        (game-conserved (not (exists (?s - shelf) (on ?s ?b))))
    )
))
(:constraints (and 
    (forall (?b - (either cylindrical_block tall_cylindrical_block)) (and 
        (preference blockCorrectlyPicked (exists (?d - dodgeball ?o - doggie_bed ?tb - (either bridge_block cube_block))
            (then 
                (once (and 
                    (agent_holds ?d) 
                    (on agent ?o) 
                    (on top_shelf ?b)
                    (not (exists (?ob - block) 
                        (and 
                            (not (same_object ?b ?ob)) 
                            (on top_shelf ?ob)
                        )
                    ))
                ))
                (hold (and (not (agent_holds ?d)) (in_motion ?d) (not (agent_holds ?b))))
                (once (and 
                    (not (in_motion ?d)) 
                    (not (exists (?ob - block) (< (distance ?d ?ob) (distance ?d ?tb))))
                    (same_color ?b ?tb)
                ))
            )
        ))
        (preference blockIncorrectlyPicked (exists (?d - dodgeball ?o - doggie_bed ?tb - (either bridge_block cube_block))
            (then 
                (once (and 
                    (agent_holds ?d) 
                    (on agent ?o) 
                    (on top_shelf ?b)
                    (not (exists (?ob - block) 
                        (and 
                            (not (same_object ?b ?ob)) 
                            (on top_shelf ?ob)
                        )
                    ))
                ))
                (hold (and (not (agent_holds ?d)) (in_motion ?d) (not (agent_holds ?b))))
                (once (and 
                    (not (in_motion ?d)) 
                    (not (exists (?ob - block) (< (distance ?d ?ob) (distance ?d ?tb))))
                    (not (same_color ?b ?tb))
                ))
            )
        ))
    ))   
))
(:terminal
    (>= (count-once-per-external-objects blockCorrectlyPicked) 4)
)
(:scoring (+ 
    (* 10 (count-once-per-external-objects blockCorrectlyPicked))
    (- (count-nonoverlapping blockIncorrectlyPicked))
    ( * 100 (>= (count-once-per-external-objects blockCorrectlyPicked) 4))
)))

(define (game 60feca537ed1de34c8ddbbab-67) (:domain medium-objects-room-v1)  ; 67
(:setup (and 
    (exists (?b1 ?b2 ?b3 ?b4 ?b5 ?b6 ?b7 ?b8 ?b9 ?b10 - (either tall_cylindrical_block bridge_block flat_block cube_block cylindrical_block))
        (game-optional (and 
            (= (distance desk ?b1) (distance desk ?b2) (distance desk ?b3) (distance desk ?b4))
            (= (distance desk ?b5) (distance desk ?b6) (distance desk ?b7))
            (= (distance desk ?b8) (distance desk ?b9))
            (< (distance desk ?b10) 2)
            (< (distance desk ?b1) (distance desk ?b5))
            (< (distance desk ?b5) (distance desk ?b8))
            (< (distance desk ?b8) (distance desk ?b10))
        ))
    )
    (forall (?c - chair) (game-conserved (not (adjacent_side desk front ?c))))
))
(:constraints (and 
    (forall (?b - ball) (and
        (preference ballKnocksBlockFromRug (exists (?l - block)
            (then 
                (once (and (agent_holds ?b) (on rug agent)))
                (hold-while 
                    (and (not (agent_holds ?b)) (in_motion ?b))
                    (touch ?b ?l)
                    (in_motion ?l)
                )
            )
        ))
        (preference throwAttempt 
            (then 
                (once (and (agent_holds ?b) (on rug agent)))
                (hold (and (not (agent_holds ?b)) (in_motion ?b)))
                (once (and (not (in_motion ?b))))
            )
        )
    ))
))
(:terminal
    (>= (count-nonoverlapping throwAttempt) 16)
)
(:scoring (+ 
    (count-once-per-objects ballKnocksBlockFromRug:dodgeball)
    (* 0.7 (count-once-per-objects ballKnocksBlockFromRug:basketball))
    (* 0.5 (count-once-per-objects ballKnocksBlockFromRug:beachball))
)))

; 68 has subjective scoring -- I could attempt to objectify, but it's hard

(define (game 61262b36d0426eaefdb70725-69) (:domain many-objects-room-v1)  ; 69
(:setup (and 
    (exists (?c - curved_wooden_ramp ?h - hexagonal_bin) (game-conserved (adjacent ?c ?h)))
))
(:constraints (and 
    (preference ballThrownThroughRampToBin (exists (?d - dodgeball ?c - curved_wooden_ramp ?h - hexagonal_bin)
        (then 
            (once (agent_holds ?d))
            (hold-while 
                (and (not (agent_holds ?d)) (in_motion ?d))
                (touch ?d ?c)    
            )
            (once (and (not (in_motion ?d)) (in ?h ?d)))
        )
    ))
))
(:scoring 
    (count-nonoverlapping ballThrownThroughRampToBin)
))

(define (game 5fbbf3f438be4c025df6cdd4-70) (:domain many-objects-room-v1)  ; 70
(:setup (and 
    (forall (?c - chair) (game-conserved (not (adjacent_side desk front ?c))))
    (exists (?h - hexagonal_bin ?c - curved_wooden_ramp ) 
        (game-conserved (and 
            (adjacent_side desk front ?c)
            (adjacent_side ?h front ?c back)
        ))
    )
    (forall (?o - (either golfball dodgeball triangle_block pyramid_block))
        (game-optional (< (distance side_table ?o) 1))
    )
))
(:constraints (and 
    (forall (?o - (either golfball dodgeball triangle_block pyramid_block)) (and 
        (preference objectLandsInBin (exists (?h - hexagonal_bin)
            (then 
                (once (and (adjacent agent bed) (agent_holds ?o)))
                (hold (and (in_motion ?o) (not (agent_holds ?o))))
                (once (and (not (in_motion ?o)) (in ?h ?o)))
            )
        ))
        (preference thrownObjectHitsComputer (exists (?c - (either desktop laptop))
            (then 
                (once (and (adjacent agent bed) (agent_holds ?o)))
                (hold (and (in_motion ?o) (not (agent_holds ?o))))
                (once (touch ?o ?c))
            )
        ))
    ))
    (preference golfballLandsInBinThroughRamp (exists (?g - golfball ?c - curved_wooden_ramp ?h - hexagonal_bin)
        (then 
            (once (and (adjacent agent bed) (agent_holds ?g)))
            (hold-while 
                (and (in_motion ?g) (not (agent_holds ?g)))
                (touch ?c ?g)    
            )
            (once (and (not (in_motion ?g)) (in ?h ?g)))
        )
    ))
))
(:scoring (+ 
    (count-nonoverlapping objectLandsInBin:triangle_block)
    ( * 2 (count-nonoverlapping objectLandsInBin:pyramid_block))
    ( * 2 (count-nonoverlapping objectLandsInBin:dodgeball))
    ( * 3 (count-nonoverlapping objectLandsInBin:golfball))
    ( * 3 (count-nonoverlapping golfballLandsInBinThroughRamp))
    (- (count-nonoverlapping thrownObjectHitsComputer))
)))

(define (game 60a696c3afad1b7f16b0c744-71) (:domain many-objects-room-v1)  ; 71
(:setup (and 
    (forall (?p - pillow) (game-conserved (on bed ?p)))
    (forall (?b - bridge_block) (game-conserved (on floor ?b)))
    (forall (?c - cylindrical_block) (game-conserved (exists (?o - (either pillow bridge_block)) (< (distance ?c ?o) 1))) )
))
(:constraints (and 
    (preference dodgeballHitsPillowWithoutTouchingBlock (exists (?d - dodgeball ?p - pillow ?r - triangular_ramp) 
        (then 
            (once (and (adjacent agent ?r) (< (distance ?r desk) 1) (agent_holds ?d)))
            (hold-while 
                (and (in_motion ?d) (not (agent_holds ?d)) (not (exists (?c - cylindrical_block) (touch ?c ?d) )) )
                (touch ?d ?p)    
            )
            (once (not (in_motion ?d)))
        )
    ))
    (preference golfballUnderBridgeWithoutTouchingBlock (exists (?g - golfball ?b - bridge_block ?r - triangular_ramp) 
        (then 
            (once (and (adjacent agent ?r) (< (distance ?r desk) 1) (agent_holds ?g)))
            (hold-while 
                (and (in_motion ?g) (not (agent_holds ?g)) (not (exists (?c - cylindrical_block) (touch ?c ?g) )) )
                (above ?g ?b)    
            )
            (once (not (in_motion ?g)))
        )
    ))
))
(:scoring (+ 
    (count-nonoverlapping dodgeballHitsPillowWithoutTouchingBlock)
    (count-nonoverlapping golfballUnderBridgeWithoutTouchingBlock)
)))

(define (game 5fa23c9b64b18a4067cc842e-72) (:domain many-objects-room-v1)  ; 72
(:setup (and 
    (exists (?t - teddy_bear) (game-optional (and (on bed ?t) (object_orientation ?t upright))))
    (forall (?b - ball) (game-optional (< (distance ?b desk) 1)))
))
(:constraints (and  
    (preference ballKnocksTeddy (exists (?b - ball ?t - teddy_bear ?c - chair)
        (then 
            (once (and 
                (on ?c agent)
                (adjacent ?c desk)
                (agent_holds ?b)
                (object_orientation ?t upright)
            ))
            (hold-while 
                (and (in_motion ?b) (not (agent_holds ?b)))
                (touch ?b ?t)    
            )
            (once (not (object_orientation ?t upright)))
        )
    ))
))
(:terminal
    (>= (count-nonoverlapping ballKnocksTeddy) 7)
)
(:scoring 
    (count-nonoverlapping ballKnocksTeddy)
))

(define (game 60ef5b1cf52939a80af77543-73) (:domain many-objects-room-v1)  ; 73
(:setup (and 
    (exists (?h - hexagonal_bin) (game-conserved (< (distance ?h room_center) 1)))
    (forall (?d - dodgeball) (game-optional (on desk ?d)))
))
(:constraints (and 
    (preference dodgeballThrownToBinFromDesk (exists (?d - dodgeball ?h - hexagonal_bin) 
        (then 
            (once (and (adjacent agent desk) (agent_holds ?d)))
            (hold (and (in_motion ?d) (not (agent_holds ?d))))
            (once (and (not (in_motion ?d)) (in ?h ?d)))
        )
    ))
))
(:scoring 
    (count-nonoverlapping dodgeballThrownToBinFromDesk)
))

(define (game 613bd3a683a2ac56a4119aa6-74) (:domain many-objects-room-v1)  ; 74
(:setup (and 
    (game-conserved (exists (?h - hexagonal_bin ?p - pillow) (< (distance ?h ?p) 3)))
))
(:constraints (and 
    (preference golfballInBinFromPillow (exists (?g - golfball ?h - hexagonal_bin ?p - pillow) 
        (then 
            (once (and (adjacent agent ?p) (agent_holds ?g) (is_setup_object ?p) ))
            (hold (and (in_motion ?g) (not (agent_holds ?g))))
            (once (and (not (in_motion ?g)) (in ?h ?g)))
        )
    ))
    (preference throwAttempt (exists (?g - golfball)
        (then
            (once (agent_holds ?g))
            (hold (and (in_motion ?g) (not (agent_holds ?g))))
            (once (not (in_motion ?g)))
        )
    ))
))
(:terminal
    (>= (count-nonoverlapping throwAttempt) 10)
)
(:scoring 
    (* 5 (count-nonoverlapping golfballInBinFromPillow))
))


(define (game 612fc78547802a3f177e0d53-75) (:domain few-objects-room-v1)  ; 75
(:constraints (and 
    (preference ballDroppedInBin (exists (?b - ball ?h - hexagonal_bin) 
        (then 
            (once (and (adjacent agent ?h) (agent_holds ?b)))
            (hold (and (in_motion ?b) (not (agent_holds ?b))))
            (once (and (not (in_motion ?b)) (in ?h ?b)))
        )
    ))
    (preference dropAttempt (exists (?b - ball ?h - hexagonal_bin) 
        (then 
            (once (and (adjacent agent ?h) (agent_holds ?b)))
            (hold (and (in_motion ?b) (not (agent_holds ?b))))
            (once (not (in_motion ?b)))
        )
    ))
))
(:terminal (or 
    (>= (count-nonoverlapping dropAttempt) 5)
    (>= (count-nonoverlapping ballDroppedInBin) 1)
))
(:scoring 
    (* 5 (count-nonoverlapping ballDroppedInBin))
))


(define (game 5d0ba121619661001a7f4fe6-76) (:domain few-objects-room-v1)  ; 76
(:constraints (and 
    (forall (?c - (either pink yellow)) (and 
        (preference blockToBinFromRug (exists (?b - cube_block ?h - hexagonal_bin)
            (then 
                (once (and (agent_holds ?b) (rug_color_under agent ?c)))
                (hold (and (in_motion ?b) (not (agent_holds ?b))))
                (once (and 
                    (not (in_motion ?b)) 
                    (or 
                        (in ?h ?b)
                        (exists (?bl - building) (and 
                            (in ?bl ?b)
                            (in ?h ?bl)
                        ))  
                    )
                ))
            )
        ))
        (preference blockThrowAttempt (exists (?b - cube_block)
            (then 
                (once (and (agent_holds ?b) (rug_color_under agent ?c)))
                (hold (and (in_motion ?b) (not (agent_holds ?b))))
                (once (not (in_motion ?b)))
            )
        ))
    ))
    (preference blockKnockedFromBuildingInBin (exists (?d - dodgeball ?h - hexagonal_bin ?bl - building ?b - block)
        (then
            (once (and 
                (agent_holds ?d)
                (rug_color_under agent yellow)
                (in ?bl ?b)
                (in ?h ?bl)
            ))
            (hold-while  
                (and (in_motion ?d) (not (agent_holds ?d)))
                (touch ?d ?b)
                (in_motion ?b)    
            )
            (once (and (not (in_motion ?d)) (not (in_motion ?b)) (not (in ?bl ?b))))
        )
    ))
    (preference ballThrowAttempt (exists (?d - dodgeball)
        (then 
            (once (and (agent_holds ?d) (rug_color_under agent yellow)))
            (hold (and (in_motion ?d) (not (agent_holds ?d))))
            (once (not (in_motion ?d)))
        )
    ))
))
(:terminal (and 
    (or 
        (>= (count-once-per-objects blockToBinFromRug) 6)
        (>= (count-nonoverlapping blockThrowAttempt) 18)
    )
    (>= (count-nonoverlapping ballThrowAttempt) 2)  
))
(:scoring (+ 
    (* 10 (count-once-per-objects blockToBinFromRug:pink))
    (* 10 (count-once-per-objects blockToBinFromRug:yellow))
    (* 15 (= (count-once-per-objects blockToBinFromRug:yellow) 6))
    (* 15 (<= (count-nonoverlapping blockThrowAttempt) 18))
    (* 20 (count-once-per-objects blockKnockedFromBuildingInBin))
)))


(define (game 616da508e4014f74f43c8433-77) (:domain many-objects-room-v1)  ; 77

(:constraints (and 
    (preference throwToBinFromDistance (exists (?d - dodgeball ?h - hexagonal_bin)
        (then 
            (once-measure (agent_holds ?d) (distance agent ?h))
            (hold (and (not (agent_holds ?d)) (in_motion ?d))) 
            (once (and (not (in_motion ?d)) (in ?h ?d)))
        )
    ))
)) 
<<<<<<< HEAD
(:scoring (count-nonoverlapping-measure throwToWallAndBack)
=======
(:scoring maximize (count-nonoverlapping-measure throwToBinFromDistance)
>>>>>>> ec975729
))


(define (game 5eeb326764eb142830aa5cfb-78) (:domain medium-objects-room-v1)  ; 78
(:setup (and 
    (exists (?t - teddy_bear) (game-optional (and 
        (adjacent_side bed front_left_corner ?t)
        (object_orientation ?t upright)   
    )))
    (exists (?b - beachball) (game-optional (and 
        (< (distance_side bed front_left_corner ?b) 1)
        (on floor ?b)
    )))
    (forall (?o - (either hexagonal_bin basketball)) 
        (game-conserved (< (distance ?o side_table) 1))
    )
))
(:constraints (and 
    (preference throwMovesBeachballWithoutKnockingTeddy (exists (?d - dodgeball ?b - beachball ?t - teddy_bear ?db - doggie_bed)
        (then 
            (once (and (agent_holds ?d) (< (distance agent ?db) 1) (object_orientation ?t upright)))
            (hold-while 
                (and (in_motion ?d) (not (agent_holds ?d)) (not (agent_holds ?t)))
                (touch ?d ?b)
                (in_motion ?b)    
            )
            (once (and (not (in_motion ?d)) (not (in_motion ?b)) (object_orientation ?t upright)))
        )
    ))
    (preference throwKnocksOverBear (exists (?d - dodgeball ?b - beachball ?t - teddy_bear ?db - doggie_bed)
        (then 
            (once (and (agent_holds ?d) (< (distance agent ?db) 1) (object_orientation ?t upright)))
            (hold (and (in_motion ?d) (not (agent_holds ?d)) (not (agent_holds ?t))))
            (once (and (not (in_motion ?d)) (not (in_motion ?b)) (not (object_orientation ?t upright))))
        )
    ))
))
(:scoring (+ 
    (* 3 (count-nonoverlapping throwMovesBeachballWithoutKnockingTeddy))
    (- (count-nonoverlapping throwKnocksOverBear))
)))


(define (game 5ba855d47c0ebe0001272f70-79) (:domain many-objects-room-v1)  ; 79
(:constraints (and 
    (preference throwGolfballToBin (exists (?g - golfball ?h - hexagonal_bin)
        (then
            (once (agent_holds ?g))
            (hold (and (not (agent_holds ?g)) (in_motion ?g)))
            (once (and (not (in_motion ?g)) (in ?h ?g)))
        )
    ))
))
(:scoring (count-nonoverlapping throwGolfballToBin)
))


(define (game 5ea3a20ac30a773368592f9e-80) (:domain few-objects-room-v1)  ; 80
(:constraints (and 
    (preference pinkObjectMovedToRoomCenter (exists (?o - game_object)
        (then 
            (once (and (agent_holds ?o) (same_color ?o pink)))
            (hold (and (in_motion ?o) (not (agent_holds ?o))))
            (once (and (not (in_motion ?o)) (< (distance room_center ?o) 1)))
        )
    ))
    (preference blueObjectMovedToRoomCenter (exists (?o - game_object)
        (then 
            (once (and (agent_holds ?o) (same_color ?o blue)))
            (hold (and (in_motion ?o) (not (agent_holds ?o))))
            (once (and (not (in_motion ?o)) (< (distance room_center ?o) 1)
                (exists (?o1 - game_object) (and 
                    (same_color ?o1 pink) (< (distance room_center ?o1) 1)  
                ))
            ))
        )
    ))
    (preference brownObjectMovedToRoomCenter (exists (?o - game_object)
        (then 
            (once (and (agent_holds ?o) (same_color ?o brown)))
            (hold (and (in_motion ?o) (not (agent_holds ?o))))
            (once (and (not (in_motion ?o)) (< (distance room_center ?o) 1)
                (exists (?o1 ?o2 - game_object) (and 
                    (same_color ?o1 pink) (< (distance room_center ?o1) 1)  
                    (same_color ?o2 blue) (< (distance room_center ?o2) 1)  
                ))
            ))
        )
    ))
    (preference pillowMovedToRoomCenter (exists (?o - pillow)
        (then 
            (once (and (agent_holds ?o)))
            (hold (and (in_motion ?o) (not (agent_holds ?o))))
            (once (and (not (in_motion ?o)) (< (distance room_center ?o) 1)
                (exists (?o1 ?o2 ?o3 - game_object) (and 
                    (same_color ?o1 pink) (< (distance room_center ?o1) 1)  
                    (same_color ?o2 blue) (< (distance room_center ?o2) 1)  
                    (same_color ?o3 brown) (< (distance room_center ?o3) 1)  
                ))
            ))
        )
    ))
    (preference greenObjectMovedToRoomCenter (exists (?o - game_object)
        (then 
            (once (and (agent_holds ?o) (same_color ?o green)))
            (hold (and (in_motion ?o) (not (agent_holds ?o))))
            (once (and (not (in_motion ?o)) (< (distance room_center ?o) 1)
                (exists (?o1 ?o2 ?o3 ?o4 - game_object) (and 
                    (same_color ?o1 pink) (< (distance room_center ?o1) 1)  
                    (same_color ?o2 blue) (< (distance room_center ?o2) 1)  
                    (same_color ?o3 brown) (< (distance room_center ?o3) 1)  
                    (same_type ?o4 pillow) (< (distance room_center ?o4) 1)  
                ))
            ))
        )
    ))
    (preference tanObjectMovedToRoomCenter (exists (?o - game_object)
        (then 
            (once (and (agent_holds ?o) (same_color ?o tan)))
            (hold (and (in_motion ?o) (not (agent_holds ?o))))
            (once (and (not (in_motion ?o)) (< (distance room_center ?o) 1)
                (exists (?o1 ?o2 ?o3 ?o4 ?o5 - game_object) (and 
                    (same_color ?o1 pink) (< (distance room_center ?o1) 1)  
                    (same_color ?o2 blue) (< (distance room_center ?o2) 1)  
                    (same_color ?o3 brown) (< (distance room_center ?o3) 1)  
                    (same_type ?o4 pillow) (< (distance room_center ?o4) 1)  
                    (same_color ?o5 green) (< (distance room_center ?o5) 1)  
                ))
            ))
        )
    ))
))
(:scoring (+ 
    (count-once pinkObjectMovedToRoomCenter)
    (count-once blueObjectMovedToRoomCenter)
    (count-once brownObjectMovedToRoomCenter)
    (count-once pillowMovedToRoomCenter)
    (count-once greenObjectMovedToRoomCenter)
    (count-once tanObjectMovedToRoomCenter)
)))

(define (game 5fdee4d96a36576ca62e4518-81) (:domain many-objects-room-v1)  ; 81
(:setup (and 
    (exists (?h - hexagonal_bin ?r1 ?r2 - (either triangular_ramp curved_wooden_ramp)) 
        (game-conserved (and 
            (adjacent ?h desk)
            (< (distance ?h ?r1) 1)
            (< (distance ?h ?r2) 1)
            (not (exists (?o - game_object) (adjacent_side ?h front ?o)))
        ))
    )
))
(:constraints (and 
    (preference dodgeballFromRugToBin (exists (?d - dodgeball ?h - hexagonal_bin)
        (then 
            (once (and (agent_holds ?d) (on rug agent)))
            (hold (and (in_motion ?d) (not (agent_holds ?d))))
            (once (and (not (in_motion ?d)) (in ?h ?d)))
        )
    ))
))
(:terminal 
    (>= (count-nonoverlapping dodgeballFromRugToBin) 3)
)
(:scoring 
    (count-nonoverlapping dodgeballFromRugToBin)
))

(define (game 6172378d423fdf1acdc2d212-82) (:domain many-objects-room-v1)  ; 82
(:constraints (and 
    (preference ballThrownToBin (exists (?b - ball ?h - hexagonal_bin)
        (then 
            (once (agent_holds ?b))
            (hold (and (in_motion ?b) (not (agent_holds ?b))))
            (once (and (not (in_motion ?b)) (in ?h ?b)))
        )
    ))
))
(:terminal 
    (>= (total-time) 300)
)
(:scoring 
    (count-nonoverlapping ballThrownToBin)
))

(define (game 5bdfb648484288000130dad0-83) (:domain many-objects-room-v1)  ; 83
(:setup (and 
    (exists (?h - hexagonal_bin ?c1 ?c2 - chair) (game-conserved (and 
        (object_orientation ?h sideways)
        (between ?c1 ?h ?c2)
    )))
))
(:constraints (and
    (forall (?b - (either dodgeball golfball))
        (preference ballToBinFromBed (exists (?h - hexagonal_bin)
            (then 
                (once (and (agent_holds ?b) (adjacent bed agent)))
                (hold (and (in_motion ?b) (not (agent_holds ?b))))
                (once (and (not (in_motion ?b)) (in ?h ?b)))
            )
        ))
    )
))
(:scoring (+ 
    (count-once-per-objects ballToBinFromBed:dodgeball)
    (* (= (count-once-per-objects ballToBinFromBed:dodgeball) 3) (count-once-per-objects ballToBinFromBed:golfball))
)))

; 84 is a hiding game -- invalid

(define (game 61272733b6c8fe076880e02c-85) (:domain few-objects-room-v1)  ; 85
(:constraints (and 
    (forall (?c - color)
        (preference cubeThrownToBin (exists (?h - hexagonal_bin ?b - cube_block)
            (then 
                (once (and 
                    (agent_holds ?b) 
                    (rug_color_under agent pink) 
                    (same_color ?b ?c)
                    (not (exists (?ob - cube_block) (in ?h ?ob)))
                ))
                (hold (and (in_motion ?b) (not (agent_holds ?b))))
                (once (and (not (in_motion ?b)) (in ?h ?b)))
            )
        ))
    )
    (forall (?b - cube_block)
        (preference throwAttempt 
            (then 
                (once (and 
                    (agent_holds ?b) 
                    (rug_color_under agent pink) 
                ))
                (hold (and (in_motion ?b) (not (agent_holds ?b))))
                (once (not (in_motion ?b)))
            )
        )
    )
))
(:terminal (or 
    (>= (external-forall-maximize (count-nonoverlapping throwAttempt)) 2)
    (>= (count-once-per-objects throwAttempt) 6)
))
(:scoring (+ 
    (count-once-per-objects cubeThrownToBin:yellow)
    (* 2 (count-once-per-objects cubeThrownToBin:tan))
    (* 3 (count-once-per-objects cubeThrownToBin:blue))
    (- (count-once-per-objects throwAttempt))
)))

; 86 is a dup of 84 -- and is aldo invalid

(define (game 6158d01f302cf46b673dd597-87) (:domain few-objects-room-v1)  ; 87
(:setup (and 
    (exists (?h - hexagonal_bin ?w - wall) (game-conserved (and 
        (on desk ?h)
        (adjacent ?h ?w)
    )))
))
(:constraints (and 
    (forall (?o - (either dodgeball block)) 
        (preference basketMadeFromRug (exists (?h - hexagonal_bin)
            (then 
                (once (and (agent_holds ?o) (on rug agent)))
                (hold (and (in_motion ?o) (not (agent_holds ?o))))
                (once (and (not (in_motion ?o)) (in ?h ?o)))
            )
        ))
    )
))
(:scoring (+ 
    (count-nonoverlapping basketMadeFromRug:dodgeball)
    (* 2 (count-nonoverlapping basketMadeFromRug:block))
)))


(define (game 5fefd5b2173bfbe890bc98ed-88) (:domain few-objects-room-v1)  ; 88
(:setup (and 
    (exists (?h - hexagonal_bin ?p - pillow ?b1 ?b2 ?b3 ?b4 ?b5 ?b6 - cube_block)
        (game-conserved (and 
            (on bed ?h)
            (not (object_orientation ?p sideways))
            (not (object_orientation ?p upright))
            (not (object_orientation ?p upside_down))
            (adjacent_side ?h left ?b1)
            (on bed ?b1)
            (on ?b1 ?b2)
            (on ?b2 ?b3)
            (adjacent_side ?h right ?b4)
            (on bed ?b4)
            (on ?b4 ?b5)
            (on ?b5 ?b6)
        ))
    )
))
(:constraints (and 
    (preference throwFromEdgeOfRug (exists (?d - dodgeball ?h - hexagonal_bin)
        (then 
            (once (and 
                (agent_holds ?d) 
                (on floor agent)
                (adjacent rug agent)
                (> (distance agent bed) 2)
            ))
            (hold (and (in_motion ?d) (not (agent_holds ?d))))
            (once (and (not (in_motion ?d)) (in ?h ?d)))
        )
    ))
    (preference throwAttempt (exists (?d - dodgeball)
        (then 
            (once (and 
                (agent_holds ?d) 
                (on floor agent)
                (adjacent rug agent)
                (> (distance agent bed) 2)
            ))
            (hold (and (in_motion ?d) (not (agent_holds ?d))))
            (once (not (in_motion ?d)))
        )
    ))
    (preference throwAttemptKnocksBlock (exists (?d - dodgeball ?c - cube_block)
        (then 
            (once (and 
                (agent_holds ?d) 
                (on floor agent)
                (adjacent rug agent)
                (> (distance agent bed) 2)
            ))
            (hold-while 
                (and (in_motion ?d) (not (agent_holds ?d)))
                (touch ?d ?c)
                (in_motion ?c)
            )
            (once (not (in_motion ?d)))
        )
    ))
))
(:terminal (or 
    (>= (count-nonoverlapping throwAttempt) 10)
    ; TODO: there's also a "streak of three misses ends the game" constraint that I'm currently omittting
    (>= (count-once throwAttemptKnocksBlock) 1)
    (>= (total-score) 5)
))
(:scoring 
    (count-nonoverlapping throwFromEdgeOfRug)
))

(define (game 6103ec2bf88328284fd894bc-89) (:domain medium-objects-room-v1)  ; 89
(:setup (and 
    (exists (?d - desktop ?h - hexagonal_bin) (game-conserved (and 
        (on desk ?h)
        (not (on desk ?d))
    )))
))
(:constraints (and 
    (forall (?b - ball)
        (preference ballThrownFromRug (exists (?h - hexagonal_bin) 
            (then
                (once (and (agent_holds ?b) (on rug agent)))
                (hold (and (in_motion ?b) (not (agent_holds ?b))))
                (once (and (not (in_motion ?b)) (in ?h ?b)))
            )
        ))
    )
))
(:terminal (or 
    (>= (total-time) 180)
    (>= (total-score) 10)
))
(:scoring (+ 
    (count-nonoverlapping ballThrownFromRug:dodgeball)
    (* 2 (count-nonoverlapping ballThrownFromRug:basketball))
    (* 10 (count-nonoverlapping ballThrownFromRug:beachball))
)))

(define (game 5f511e9381da7d30c91a46a2-90) (:domain many-objects-room-v1)  ; 90
(:constraints (and 
    (preference dodgeballBouncesOnceToDoggieBed (exists (?d - dodgeball ?b - doggie_bed)
        (then
            (once (agent_holds ?d))
            (hold (and (in_motion ?d) (not (agent_holds ?d)) (not (touch floor ?d))))
            (once (touch floor ?d))
            (hold (and (in_motion ?d) (not (agent_holds ?d)) (not (touch floor ?d))))
            (once (and (not (in_motion ?d)) (on ?b ?d)))
        )
    ))
))
(:scoring 
    (count-nonoverlapping dodgeballBouncesOnceToDoggieBed)
))

; 91 is a dup of 89 with slightly different scoring numbers

; 92 is a hiding game -- invalid

(define (game 60a6ba026f8bd75b67b23c97-93) (:domain many-objects-room-v1)  ; 93
(:constraints (and 
    (preference throwBallToBin (exists (?d - dodgeball ?h - hexagonal_bin)
        (then 
            (once (agent_holds ?d))
            (hold (and (not (agent_holds ?d)) (in_motion ?d))) 
            (once (and (not (in_motion ?d)) (in ?h ?d)))
        )
    ))
))
(:scoring 
    (count-nonoverlapping throwBallToBin)
))


(define (game 5cdad620eae6f70019d4e950-94) (:domain many-objects-room-v1)  ; 94
(:constraints (and 
    (forall (?b - (either dodgeball golfball)) (and 
        (preference ballThrownFromDoor (exists (?h - hexagonal_bin) 
            (then
                (once (and (agent_holds ?b) (adjacent door agent)))
                (hold (and (in_motion ?b) (not (agent_holds ?b))))
                (once (and (not (in_motion ?b)) (in ?h ?b)))
            )
        ))
        (preference throwAttemptFromDoor 
            (then
                (once (and (agent_holds ?b) (adjacent door agent)))
                (hold (and (in_motion ?b) (not (agent_holds ?b))))
                (once (not (in_motion ?b)))
            )
        )
    ))
))
(:terminal
    (>= (count-nonoverlapping throwAttemptFromDoor) 8)
)
(:scoring (+ 
    (* 3 (count-nonoverlapping ballThrownFromDoor:dodgeball))
    (* 6 (count-nonoverlapping ballThrownFromDoor:golfball))
)))

; 95 requires counting something that happens during a preference

; 96 requires is underconstrainted -- I'm omitting it for now


(define (game 5b6a87d2cda8590001db8e07097) (:domain medium-objects-room-v1)  ; 97
(:constraints (and 
    (preference ballThrownToRug (exists (?d - red_dodgeball)
        (then
            (once (and (agent_holds ?d) (not (on rug agent))))
            (hold (and (in_motion ?d) (not (agent_holds ?d))))
            (once (and (not (in_motion ?d)) (on rug ?d)))
        )
    ))
))
(:terminal 
    (>= (total-time) 60)
)
(:scoring 
    (count-nonoverlapping ballThrownToRug)
))


(define (game 5f038dc85819b15b08840dfd0-98) (:domain medium-objects-room-v1)  ; 98
(:setup (and 
    (exists (?h - hexagonal_bin) (game-conserved (not (exists (?s - shelf) (above ?h ?s)))))
    (forall (?b - ball) (game-optional (on bed ?b)))
))
(:constraints (and 
    (forall (?b - ball) 
        (preference ballThrownToBin (exists (?h - hexagonal_bin)
            (then
                (once (and (agent_holds ?b) (or (on bed agent) (adjacent bed agent))))
                (hold (and (in_motion ?b) (not (agent_holds ?b))))
                (once (and (not (in_motion ?b)) (in ?h ?b)))
            )  
        ))
    )
))
(:terminal
    (>= (total-score) 6)
)
(:scoring (+ 
    (count-once-per-objects ballThrownToBin:beachball)
    (* 2 (count-once-per-objects ballThrownToBin:basketball))
    (* 3 (count-once-per-objects ballThrownToBin:dodgeball))
)))


(define (game 5fbd9bcc54453f1b0b28d89a-99) (:domain few-objects-room-v1)  ; 99
(:constraints (and 
    (preference cubeBlockFromBedToShelf (exists (?c - cube_block ?s - shelf)
        (then 
            (once (and (agent_holds ?c) (adjacent bed agent)))
            (hold (and (in_motion ?c) (not (agent_holds ?c))))
            (once (and (not (in_motion ?c)) (on ?s ?c)))
        )
    ))
    (preference cubeBlockThrowAttempt (exists (?c - cube_block)
        (then 
            (once (and (agent_holds ?c) (adjacent bed agent)))
            (hold (and (in_motion ?c) (not (agent_holds ?c))))
            (once (not (in_motion ?c)))
        )
    ))
))
(:terminal 
    (>= (count-nonoverlapping cubeBlockThrowAttempt) 3)
)
(:scoring 
    (count-nonoverlapping cubeBlockFromBedToShelf)
))

(define (game 5c7ceda01d2afc0001f4ad1d-100) (:domain medium-objects-room-v1)  ; 100
(:setup (and 
    (exists (?h - hexagonal_bin ?d - doggie_bed) (game-conserved (and 
        (on floor ?d)
        (on bed ?h)
        ; TODO: is the below nicer than (= (z_position ?t1) (z_position ?T2))
        (equal_z_position ?h ?d)
    )))
))
(:constraints (and 
    (forall (?t - (either hexagonal_bin doggie_bed)) 
        (preference dodgeballFromDeskToTarget (exists (?d - dodgeball)
            (then 
                (once (and (agent_holds ?d) (adjacent desk agent)))
                (hold (and (in_motion ?d) (not (agent_holds ?d))))
                (once (and (not (in_motion ?d)) (or (in ?t ?d) (on ?t ?d))))
            )
        ))
    )
))
(:scoring (+ 
    (* 2 (count-nonoverlapping dodgeballFromDeskToTarget:doggie_bed))
    (* 3 (count-nonoverlapping dodgeballFromDeskToTarget:hexagonal_bin))
)))


(define (game 61093eae2bc2e47e6f26c7d7-101) (:domain few-objects-room-v1)  ; 101
(:setup (and 
    (exists (?h - hexagonal_bin) (game-conserved (on bed ?h)))
    (exists (?r - curved_wooden_ramp) (game-conserved (and (adjacent bed ?r) (faces ?r desk))))
    (exists (?c1 ?c2 - blue_cube_block ?c3 ?c4 - yellow_cube_block) (game-conserved (and 
        (= (distance ?c1 desk) 1)  
        (= (distance ?c2 desk) 1)
        (= (distance ?c3 desk) 2)  
        (= (distance ?c4 desk) 2)
        (between desk ?c1 ?c3)
        (between desk ?c2 ?c4)
    )))
))
(:constraints (and 
    (forall (?c - (either blue_cube_block yellow_cube_block)) (and 
        (preference ballThrownFromBehindBlock (exists (?b - ball ?h - hexagonal_bin)
            (then 
                (once (and 
                    (agent_holds ?b) 
                    (is_setup_object ?c)
                    (>= (distance agent ?h) (distance ?c ?h))
                ))
                (hold (and (in_motion ?b) (not (agent_holds ?b))))
                (once (and (not (in_motion ?b)) (in ?h ?b)))
            )
        ))
        (preference throwAttemptFromBehindBlock (exists (?b - ball ?h - hexagonal_bin)
            (then 
                (once (and 
                    (agent_holds ?b) 
                    (is_setup_object ?c)
                    (>= (distance agent ?h) (distance ?c ?h))
                ))
                (hold (and (in_motion ?b) (not (agent_holds ?b))))
                (once (and (not (in_motion ?b))))
            )
        ))
    ))
))
(:terminal (or 
    (>= (count-nonoverlapping throwAttemptFromBehindBlock) 2)
    (>= (total-score) 50)
))
(:scoring (+ 
    (* 10 (count-nonoverlapping ballThrownFromBehindBlock:blue_cube_block))
    (* 5 (count-nonoverlapping ballThrownFromBehindBlock:yellow_cube_block))
    (* 30 (= (count-nonoverlapping ballThrownFromBehindBlock:blue_cube_block) 2))
    (* 15 (= (count-nonoverlapping ballThrownFromBehindBlock:yellow_cube_block) 2))
)))


; 102 is almost a copy of 101 and same participant -- omit


(define (game 5b94d723839c0a00010f88d9-103) (:domain few-objects-room-v1)  ; 103
(:setup (and 
    (exists (?h - hexagonal_bin) (game-conserved (and
        (on bed ?h) 
        (object_orientation ?h sideways) 
    )))
))
(:constraints (and 
    (preference dodgeballHitsBin (exists (?d - dodgeball ?h - hexagonal_bin)
        (then
            (once (agent_holds ?d))
            (hold-while 
                (and (in_motion ?d) (not (agent_holds ?d)) (not (in ?h ?d)))
                (touch ?h ?d)
            )
            (once (and (not (in_motion ?d)) (not (in ?h ?d)))) 
        )
    ))
    (preference dodgeballHitsBinBottom (exists (?d - dodgeball ?h - hexagonal_bin)
        (then
            (once (agent_holds ?d))
            (hold-while 
                (and (in_motion ?d) (not (agent_holds ?d)))
                (in ?h ?d)
            )
            (once (and (not (in_motion ?d)))) 
        )
    ))
    (preference throwAttempt (exists (?d - dodgeball ?h - hexagonal_bin)
        (then
            (once (agent_holds ?d))
            (hold (and (in_motion ?d) (not (agent_holds ?d))))
            (once (and (not (in_motion ?d)))) 
        )
    ))
))
(:terminal
    (>= (count-nonoverlapping throwAttempt) 10)
)
(:scoring (+ 
    (count-nonoverlapping dodgeballHitsBin)
    (* 2 (count-nonoverlapping dodgeballHitsBinBottom))
)))


(define (game 6106ac34408681f3b0d07396-104) (:domain few-objects-room-v1)  ; 104
(:setup (and 
    (exists (?h - hexagonal_bin) (game-conserved (and
        (equal_x_position ?h east_sliding_door) 
    )))
))
(:constraints (and 
    (preference throwFromEdgeOfRug (exists (?d - dodgeball ?h - hexagonal_bin)
        (then
            (once (and (agent_holds ?d) (adjacent rug agent)))
            (hold (and (in_motion ?d) (not (agent_holds ?d))))
            (once (in ?h ?d))  ; participant specified that couning out is okay
        )
    ))
))
(:terminal
    (>= (total-time) 300)
)
(:scoring 
    (count-nonoverlapping throwFromEdgeOfRug)
))  


(define (game 61015f63f9a351d3171a0f98-105) (:domain few-objects-room-v1)  ; 105
(:setup (and 
    (forall (?c - cube_block) (game-optional (on rug ?c)))
    (game-optional (not (exists (?o - game_object) (above ?o desk))))
    (forall (?d - dodgeball) (game-conserved (not (exists (?s - shelf) (on ?s ?d)))))
))
(:constraints (and 
    (preference woodenBlockMovedFromRugToDesk (exists (?b - tan_cube_block)
        (then 
            (once (and 
                (forall (?c - (either blue_cube_block yellow_cube_block)) (on rug ?c))
                (on rug ?b)
            ))
            (hold (forall (?c - (either blue_cube_block yellow_cube_block)) (or
                (on rug ?c) 
                (agent_holds ?c)
                (in_motion ?c)
                (exists (?c2 - (either blue_cube_block yellow_cube_block)) (and 
                    (not (same_object ?c ?c2))
                    (< (distance ?c ?c2) 0.5)
                    (on floor ?c)
                    (on floor ?c2) 
                ))
            )))
            (hold (forall (?c - (either blue_cube_block yellow_cube_block))
                (< (distance desk ?c) 1)
            ))
            (once (above ?b desk)) 
        )  
    ))
))
(:scoring 
    (count-once-per-objects woodenBlockMovedFromRugToDesk)
))


(define (game 5d67b6d92b7448000173d95a-106) (:domain few-objects-room-v1)  ; 106
(:constraints (and 
    (preference throwInBin (exists (?b - ball ?h - hexagonal_bin)
        (then 
            (once (agent_holds ?b))
            (hold (and (not (agent_holds ?b)) (in_motion ?b))) 
            (once (and (not (in_motion ?b)) (in ?h ?b)))
        )
    ))
    (preference throwAttempt (exists (?b - ball)
        (then 
            (once (agent_holds ?b))
            (hold (and (not (agent_holds ?b)) (in_motion ?b))) 
            (once (not (in_motion ?b)))
        )
    ))
))
(:terminal (or 
    (>= (total-score) 6)
    (>= (count-nonoverlapping throwAttempt) 15)
))
(:scoring 
    (count-nonoverlapping throwInBin)
))

; 107 and 109 are by the same participant, and 109 is actually mostly valid

(define (game 5f0af097e7d15b3bf7734642-108) (:domain medium-objects-room-v1)  ; 108
(:setup (and 
    (exists (?h - hexagonal_bin ?b1 ?b2 - tall_cylindrical_block ?p1 ?p2 - pyramid_block ?b3 - cylindrical_block) 
        (and 
            (game-conserved (and 
                (on side_table ?b3)
                (on bed ?b1)
                (on ?b1 ?p1)
                (on bed ?b2)
                (on ?p2 ?b2)
                (adjacent ?b1 north_wall)
                (between ?b1 ?h ?b2)
                (= (distance ?b1 ?h) (distance ?b2 ?h))
            ))
            (game-optional (and 
                (on bed ?h)
                (equal_z_position bed ?h)
            ))   
        )  
    )
    (exists (?d - doggie_bed) (forall (?b - ball) (game-optional (or 
        (on ?d ?b)
        (< (distance ?d ?b) 0.5)
    ))))
))
(:constraints (and 
    (preference agentLeavesDogbedOrNoMoreBalls (exists (?d - doggie_bed)
        (then
            (hold (<= (distance ?d agent) 1))
            (once (or 
                (> (distance ?d agent) 1)
                (forall (?b - ball) (and 
                    (not (in_motion ?b))
                    (> (distance agent ?b) 1))
                )
            ))
        )
    ))
    (forall (?c - (either cylindrical_block tall_cylindrical_block pyramid_block))
        (preference throwKnocksBlock (exists (?b - ball ?d - doggie_bed)
            (then
                (once (and 
                    (is_setup_object ?c)
                    (agent_holds ?b)
                    (<= (distance ?d agent) 1)
                ))
                (hold-while 
                    (and (in_motion ?b) (not (agent_holds ?b)))
                    (touch ?b ?c)
                    (in_motion ?c)
                )    
            )
        ))
    )
    (forall (?b - ball) 
        (preference ballInOrOnBin (exists (?d - doggie_bed ?h - hexagonal_bin)
            (then 
                (once (and 
                    (agent_holds ?b)
                    (<= (distance ?d agent) 1)
                ))
                (hold (and (not (agent_holds ?b)) (in_motion ?b)))
                (once (and (not (in_motion ?b)) (or (in ?h ?b) (on ?h ?b))))
            )
        ))
    )
))
(:terminal
    (>= (count-once agentLeavesDogbedOrNoMoreBalls) 1)
)
(:scoring (+ 
    (* 3 (count-once-per-external-objects throwKnocksPyramidBlock:pyramid_block))
    (* (- 3) (count-once-per-external-objects throwKnocksPyramidBlock:tall_cylindrical_block))
    (count-once-per-external-objects throwKnocksPyramidBlock:cylindrical_block) 
    (* 2 (count-once-per-external-objects ballInOrOnBin:dodgeball))
    (* 2 (count-once-per-external-objects ballInOrOnBin:basketball))
    (* 4 (count-once-per-external-objects ballInOrOnBin:beachball))
)))

(define (game 5f9aba6600cdf11f1c9b915c-109) (:domain many-objects-room-v1)  ; 109
(:constraints (and 
    (preference ballThrownToBin (exists (?b - ball ?h - hexagonal_bin)
        (then
            (once (agent_holds ?b))
            (hold (and (not (agent_holds ?b)) (in_motion ?b)))
            (once (and (not (in_motion ?b)) (in ?h ?b)))
        )
    ))
    (preference cubeBlockThrownToTopShelf (exists (?c - cube_block)
        (then
            (once (agent_holds ?c))
            (hold (and (not (agent_holds ?c)) (in_motion ?c)))
            (once (and (not (in_motion ?c)) (on top_shelf ?c)))
        )
    ))
    (preference pillowThrownToDoggieBed (exists (?p - pillow ?d - doggie_bed)
        (then
            (once (agent_holds ?p))
            (hold (and (not (agent_holds ?p)) (in_motion ?p)))
            (once (and (not (in_motion ?p)) (on ?d ?p)))
        )
    ))
))
(:scoring (+ 
    (count-once-per-objects ballThrownToBin)
    (count-once-per-objects cubeBlockThrownToTopShelf)
    (count-once-per-objects pillowThrownToDoggieBed)
)))

(define (game 6123dcdd95e4f8afd71928a3-110) (:domain few-objects-room-v1)  ; 110
(:setup (and 
    (forall (?c - chair) (game-conserved (equal_x_position ?c door)))
    (exists (?h - hexagonal_bin) (game-conserved (and 
        (adjacent ?h south_west_corner)
        (faces ?h south_west_corner)
    )))
    (forall (?o - (either dodgeball cube_block alarm_clock book)) (game-optional (adjacent ?o desk)))
))
(:constraints (and 
    (forall (?o - (either dodgeball cube_block alarm_clock book)) (and 
        (preference throwFromBehindChairsInBin (exists (?h - hexagonal_bin)
            (then
                (once (and 
                    (agent_holds ?o)
                    (forall (?c - chair) (> (x_position agent) (x_position ?c)))
                ))
                (hold (and (not (agent_holds ?o)) (in_motion ?o)))
                (once (and (not (in_motion ?o)) (in ?h ?o)))
            )   
        ))
        (preference throwAttempt 
            (then
                (once (and 
                    (agent_holds ?o)
                    (forall (?c - chair) (> (x_position agent) (x_position ?c)))
                ))
                (hold (and (not (agent_holds ?o)) (in_motion ?o)))
                (once (not (in_motion ?o)))
            )   
        )
    ))
))
(:terminal (or 
    (> (external-forall-maximize (count-nonoverlapping throwAttempt:dodgeball)) 3)
    (> (count-nonoverlapping throwAttempt:cube_block) 1)
    (> (count-nonoverlapping throwAttempt:book) 1)
    (> (count-nonoverlapping throwAttempt:alarm_clock) 1)
))
(:scoring (+ 
    (* 8 (count-nonoverlapping throwFromBehindChairsInBin:dodgeball))
    (* 5 (count-nonoverlapping throwFromBehindChairsInBin:cube_block))
    (* 20 (count-nonoverlapping throwFromBehindChairsInBin:alarm_clock))
    (* 50 (count-nonoverlapping throwFromBehindChairsInBin:book))
)))

; 111 requires evaluation that one preference takes place before another preference is evaluated, and it's underconstrained

; 112 is definitely invalid and underdefined

(define (game 6005e777d1d8768d5808b5fd-113) (:domain few-objects-room-v1)  ; 113
(:setup (and 
    (exists (?h - hexagonal_bin ?c1 ?c2 ?c3 ?c4 - cube_block ?r - curved_wooden_ramp) (game-conserved (and 
        (adjacent_side ?h front ?c1)
        (adjacent ?c1 ?c3)
        (between ?h ?c1 ?c3)
        (on ?c1 ?c2)
        (on ?c3 ?c4)
        (adjacent_side ?r back ?c3)
        (between ?r ?c3 ?c1)
    )))
))
(:constraints (and 
    (preference ballThrownThroughRampAndBlocksToBin (exists (?b - ball ?r - curved_wooden_ramp ?h - hexagonal_bin ?c1 ?c2 - cube_block)
        (then
            (once (agent_holds ?b))
            (hold-while 
                (and (not (agent_holds ?b)) (in_motion ?b))
                (on ?r ?b)
                (on ?c1 ?b)
                (on ?c2 ?b)
            )
            (once (and (not (in_motion ?b)) (in ?h ?b)))
        )
    ))
))
(:scoring 
    (count-nonoverlapping ballThrownThroughRampAndBlocksToBin)
))

(define (game 61087e4fc006ee7d6be38641-114) (:domain medium-objects-room-v1)  ; 114
(:setup (and 
    (exists (?d - doggie_bed) (game-conserved (< (distance room_center ?d) 0.5)))
))
(:constraints (and 
    (preference objectInBuilding (exists (?o - game_object ?d - doggie_bed ?b - building)
        (at-end (and 
            (not (same_object ?o ?d))
            (in ?b ?d)
            (in ?b ?o)
            (on floor ?d)
            (not (on floor ?o))
            (not (exists (?w - wall) (touch ?w ?o))) 
        ))
    ))
))
(:scoring 
    (count-once-per-objects objectInBuilding)
))

(define (game 5e606b1eaf84e83c728748d7-115) (:domain medium-objects-room-v1)  ; 115
(:setup (and 
    (exists (?c - chair ?r - triangular_ramp ?t - teddy_bear ?h - hexagonal_bin) (and 
        (game-conserved (and 
            (< (distance room_center ?r) 0.5)
            (adjacent_side ?r front ?c)
            (between ?h ?c ?r)
            (forall (?b - ball) (< (distance ?b ?h) 1))
        ))  
        (game-optional (and 
            (on ?c ?t)
        )) 
    ))
))
(:constraints (and 
    (preference teddyBearLandsInBin (exists (?t - teddy_bear ?h - hexagonal_bin ?c - chair)
        (then
            (once (on ?c ?t))
            (hold (agent_holds ?t))
            (hold (and (not (agent_holds ?t)) (in_motion ?t)))
            (once (and (not (in_motion ?t)) (in ?h ?t)))
        )   
    ))
    (preference teddyBearHitsBall (exists (?t - teddy_bear ?b - ball ?c - chair)
        (then
            (once (on ?c ?t))
            (hold (agent_holds ?t))
            (hold (and (not (agent_holds ?t)) (in_motion ?t)))
            (once (touch ?t ?b))
        )   
    ))
))
(:scoring (+ 
    (* 5 (count-nonoverlapping teddyBearLandsInBin))
    (count-nonoverlapping teddyBearHitsBall)
)))

(define (game 60bb404e01d599dfb1c3d71c-116) (:domain medium-objects-room-v1)  ; 116
(:setup (and 
    (exists (?h - hexagonal_bin) (game-conserved (or (on bed ?h) (on desk ?h))))
))
(:constraints (and 
    (forall (?b - (either basketball dodgeball)) (and 
        (preference ballThrownToBin (exists (?h - hexagonal_bin)
            (then 
                (once (agent_holds ?b))
                (hold (and (not (agent_holds ?b)) (in_motion ?b)))
                (once (and (not (in_motion ?b)) (in ?h ?b)))
            )
        ))
        (preference throwAttempt 
            (then 
                (once (agent_holds ?b))
                (hold (and (not (agent_holds ?b)) (in_motion ?b)))
                (once (not (in_motion ?b)))
            )
        )
    ))
))
(:terminal 
    (> (external-forall-maximize (count-nonoverlapping throwAttempt)) 4)
)
(:scoring 
    (count-nonoverlapping ballThrownToBin)
))


(define (game 613e18e92e4ed15176362aa2-117) (:domain medium-objects-room-v1)  ; 117
(:setup (and 
    (exists (?h - hexagonal_bin ?r - triangular_ramp) (game-conserved (< (distance ?h ?r) 2)))
))
(:constraints (and 
    (preference redDodgeballThrownToBinWithoutTouchingFloor (exists (?h - hexagonal_bin ?r - red_dodgeball)
        (then 
            (once (agent_holds ?r))
            (hold (and (not (agent_holds ?r)) (in_motion ?r) (not (touch floor ?r))))
            (once (and (not (in_motion ?r)) (in ?h ?r)))
        )
    ))
    (preference redDodgeballThrownToBin (exists (?h - hexagonal_bin ?r - red_dodgeball)
        (then 
            (once (agent_holds ?r))
            (hold (and (not (agent_holds ?r)) (in_motion ?r)))
            (once (and (not (in_motion ?r)) (in ?h ?r)))
        )
    ))
    (preference throwAttempt (exists (?r - red_dodgeball)
        (then 
            (once (agent_holds ?r))
            (hold (and (not (agent_holds ?r)) (in_motion ?r)))
            (once (not (in_motion ?r)))
        )
    ))
))
(:terminal (or 
    (>= (count-nonoverlapping throwAttempt) 10)
    (>= (count-once redDodgeballThrownToBinWithoutTouchingFloor) 1)
    (>= (count-once redDodgeballThrownToBin) 1)
))
(:scoring (+ 
    (* 3
        (= (count-nonoverlapping throwAttempt) 1) 
        (count-once redDodgeballThrownToBinWithoutTouchingFloor)
    )
    (* 2
        (< (count-nonoverlapping throwAttempt) 5) 
        (count-once redDodgeballThrownToBinWithoutTouchingFloor)
    )
    (* 5 (count-once redDodgeballThrownToBin))
)))

(define (game 5e73ded1027e893642055f86-118) (:domain medium-objects-room-v1)  ; 118
(:constraints (and 
    (forall (?c - color) 
        (preference objectWithMatchingColor (exists (?o1 ?o2 - game_object)
            (at-end (and
                (same_color ?o1 color ?o2)
                (same_color ?o1 ?c)
                (or 
                    (on ?o1 ?o2)
                    (adjacent ?o1 ?o2)
                    (in ?o1 ?o2)
                )
            ))
        ))
    )
    (preference itemsTurnedOff
        (exists (?o - (either main_light_switch lamp))
            (at-end 
                (not (toggled_on ?o))
            )
        )
    )
    (preference itemsBroken
        (exists (?o - game_object)
            (at-end 
                (broken ?o)
            )
        )
    )
))
(:scoring (+ 
    (* 5 (count-once-per-objects objectWithMatchingColor))
    (* 5 (count-once-per-objects objectWithMatchingColor:green))
    (* 5 (count-once-per-objects objectWithMatchingColor:brown))
    (* 15 (count-once-per-objects itemsTurnedOff))
    (* (- 10 (count-once-per-objects itemsBroken)))
)))<|MERGE_RESOLUTION|>--- conflicted
+++ resolved
@@ -2421,11 +2421,7 @@
         )
     ))
 )) 
-<<<<<<< HEAD
-(:scoring (count-nonoverlapping-measure throwToWallAndBack)
-=======
 (:scoring maximize (count-nonoverlapping-measure throwToBinFromDistance)
->>>>>>> ec975729
 ))
 
 
