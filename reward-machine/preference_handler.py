import itertools
import tatsu
import typing
import tatsu.ast
import enum


from utils import extract_variable_type_mapping, extract_variables, get_object_assignments
from predicate_handler import PredicateHandler, FUNCTION_LIBRARY

from config import NAMED_OBJECTS

class PartialPreferenceSatisfaction(typing.NamedTuple):
    mapping: typing.Dict[str, str]
    current_predicate: typing.Optional[tatsu.ast.AST]
    next_predicate: typing.Optional[tatsu.ast.AST]
    while_sat: int
    start: int
    measures: typing.Optional[dict]


class PreferenceSatisfaction(typing.NamedTuple):
    mapping: typing.Dict[str, str]
    start: int
    end: int
    measures: typing.Optional[dict]


class PredicateType(enum.Enum):
    ONCE = 1
    ONCE_MEASURE = 2
    HOLD = 3
    HOLD_WHILE = 4

class PreferenceQuantifiers(enum.Enum):
    EXISTS = 'pref_body_exists'
    FORALL = 'pref_body_forall'

class PreferenceType(enum.Enum):
    THEN = 'then'
    AT_END = 'at_end'
    ALWAYS = 'always'


class PreferenceHandler:
    additional_variable_mapping: typing.Dict[str, typing.List[str]]
    cur_step: int
    domain: str
    partial_preference_satisfactions: typing.List[PartialPreferenceSatisfaction]
    predicate_handler: PredicateHandler
    preference: tatsu.ast.AST
    preference_name: str
    pref_body_rule: str
    pref_quantifier_rule: str
    satisfied_this_step: typing.List[PreferenceSatisfaction]
    variable_type_mapping: typing.Dict[str, typing.List[str]]

    def __init__(self, preference: tatsu.ast.AST, predicate_handler: PredicateHandler, domain: str,
                 additional_variable_mapping: typing.Optional[typing.Dict[str, typing.List[str]]] = None):
        '''
        Construct a handler object for the provided preference, responsible for tracking when and how the
        the preference has been satisfied by the various objects in the state using its process() method

        preference: the preference to monitor (tatsu.ast.AST)
        predicate_handler: object passed from the GameHandler which actually evaluates (and caches) the predicates
        additional_variable_mapping: variable to type mapping beyond what is specified inside the preference's own
            quantification. This is used to handle external an "forall", which quantifies additional variables 
        '''
        # Validity check
        assert isinstance(preference, tatsu.ast.AST) and preference["parseinfo"].rule == "preference"  # type: ignore

        if additional_variable_mapping is None:
            additional_variable_mapping = {}

        self.preference = preference
        self.predicate_handler = predicate_handler
        self.domain = domain

        self.preference_name = preference["pref_name"]  # type: ignore
        body = preference["pref_body"]["body"]  # type: ignore

        self.pref_quantifier_rule = body["parseinfo"].rule  # type: ignore

        # Extract the mapping of variable names to types (e.g. {?d : dodgeball})
        if self.pref_quantifier_rule == PreferenceQuantifiers.EXISTS.value:
            self.variable_type_mapping = extract_variable_type_mapping(body["exists_vars"]["variables"])
            preference_body = body["exists_args"]["body"]

        elif self.pref_quantifier_rule == PreferenceQuantifiers.FORALL.value:
            raise NotImplementedError("Forall quantification not yet supported")

        else:
            raise ValueError(f"Error: encountered unknown preference quantifier rule: {self.pref_quantifier_rule}")

        # Add additional variable mapping, and store it as well (it's needed for scoring)
        self.additional_variable_mapping = additional_variable_mapping
        self.variable_type_mapping.update(self.additional_variable_mapping)

        # Add all of the explicitly named variables. This includes "agent", but also things like "desk" that
        # can just be referred to explicitly within predicates without quantification beforehand
        self.variable_type_mapping.update({obj: [obj] for obj in NAMED_OBJECTS})

        self.pref_body_rule = preference_body["parseinfo"].rule  # type: ignore
        if self.pref_body_rule == PreferenceType.THEN.value:
            # Extract the ordered list of temporal predicates
            self.temporal_predicates = [func["seq_func"] for func in preference_body["then_funcs"]]

        elif self.pref_body_rule == PreferenceType.AT_END.value:
            # An at-end preference is just a single predicate
            self.temporal_predicates = [preference_body["at_end_pred"]["pred"]]

        elif self.pref_body_rule == PreferenceType.ALWAYS.value:
            raise NotImplementedError("Always operator not yet supported")

        else:
            raise ValueError(f"Error: encountered unknown preference body rule: {self.pref_body_rule}")

        # A list of tuples, containing the state of the preference evaluated on partial sets of arguments.
        # Each tuple includes a partial mapping from variables to specific objects, the current predicate,
        # the next predicate, and the number of while conditions satisfied at the current state, which is
        # only important for hold-while predicates.
        #
        # State info: (current_predicate: None or ast.AST, next_predicate: None or ast.AST, while_sat: int,
        #              start: int, measures: dict)
        #
        #
        # EXAMPLE:
        #      [({?d : blue-dodgeball-1}, None, _once, 0, -1, {}),
        #       ({?d : red-dodgeball-1}, None, _once, 0, -1, {}),
        #       ({?d : pink-dodgeball-1, ?w: left-wall}, _once, _hold_while, 0, 2, {}),
        #       ({?d : pink-dodgeball-1, ?w: right-wall}, _once", _hold_while, 0, 2, {})
        #      ]
        self.partial_preference_satisfactions = []

        initial_variables = extract_variables(self.temporal_predicates[0])
        initial_var_types = [self.variable_type_mapping[var] for var in initial_variables]
        object_assignments = get_object_assignments(self.domain, initial_var_types)

        for object_assignment in object_assignments:
            mapping = dict(zip(initial_variables, object_assignment))
            self.partial_preference_satisfactions.append(PartialPreferenceSatisfaction(mapping, None, self.temporal_predicates[0], 0, -1, {}))

        # A list of all versions of the predicate satisfied at a particular step, updated during self.process()
        self.satisfied_this_step = []

        self.cur_step = 1

    def _predicate_type(self, predicate: tatsu.ast.AST) -> PredicateType:
        '''
        Returns the temporal logic type of a given predicate
        '''
        if "once_pred" in predicate.keys():
            return PredicateType.ONCE

        elif "once_measure_pred" in predicate.keys():
            return PredicateType.ONCE_MEASURE

        elif "hold_pred" in predicate.keys():

            if "while_preds" in predicate.keys():
                return PredicateType.HOLD_WHILE

            return PredicateType.HOLD

        else:
            raise ValueError("Error: predicate does not have a temporal logic type")

<<<<<<< HEAD
    def advance_preference(self, partial_preference_satisfcation: PartialPreferenceSatisfaction, new_partial_preference_satisfactions: typing.List[PartialPreferenceSatisfaction]):
=======
    def advance_preference(self, 
        partial_preference_satisfcation: PartialPreferenceSatisfcation, 
        new_partial_preference_satisfactions: typing.List[PartialPreferenceSatisfcation],
        debug: bool = False):
>>>>>>> 72a422c5
        '''
        Called when a predicate inside a (then) operator has been fully satisfied and we are moving to the
        next predicate. This function adds new partial object mappings and predicates to the provided list
        called "new_partial_preference_satisfactions"

        TODO: should only add non-duplicates to new_partial_preference_satisfactions (a duplicate is possible in the
        case where the initial mapping was split, before one of the later branches was reverted back to the
        initial state. If the first predicate is satisfied again, the initial mapping will again split and
        we need to make sure not to add duplicate branches back in)
        '''
        next_pred_idx = self.temporal_predicates.index(partial_preference_satisfcation.next_predicate)
        new_cur_predicate = partial_preference_satisfcation.next_predicate

        # Check to see whether we've just satisfied the last predicate of the (then) operator, in which case
        # the entire preference has been satisfied! Add the current mapping to the list satisfied at this step
        # and add the reverted mapping back to new_partial_preference_satisfactions
        if next_pred_idx + 1 == len(self.temporal_predicates):
            print("\n\tPREFERENCE SATISFIED!")
            self.satisfied_this_step.append(PreferenceSatisfaction(partial_preference_satisfcation.mapping, partial_preference_satisfcation.start, 
                self.cur_step, partial_preference_satisfcation.measures))
            self.revert_preference(partial_preference_satisfcation.mapping, new_partial_preference_satisfactions)
            return

        else:
            new_next_predicate = self.temporal_predicates[next_pred_idx + 1]
            # Determine all of the variables referenced in the new predicate that aren't referenced already
            new_variables = [var for var in extract_variables(new_next_predicate) if var not in partial_preference_satisfcation.mapping]

        if debug: print("\n\tNew variables required by the next predicate:", new_variables)

        # If there are new variables, then we iterate overall all possible assignments for them, add them to the
        # existing mapping, and add it to our list of partial preference satisfactions while advancing the predicates
        if len(new_variables) > 0:
            new_var_types = [self.variable_type_mapping[var] for var in new_variables]
            object_assignments = get_object_assignments(self.domain, new_var_types)

            for object_assignment in object_assignments:
                new_mapping = dict(zip(new_variables, object_assignment))
                new_mapping.update(partial_preference_satisfcation.mapping)

                new_partial_preference_satisfactions.append(partial_preference_satisfcation._replace(mapping=new_mapping, current_predicate=new_cur_predicate, 
                                                                                                     next_predicate=new_next_predicate, while_sat=0))

        # Otherwise, just advance the predicates but keep the mapping the same
        else:
            new_partial_preference_satisfactions.append(partial_preference_satisfcation._replace(current_predicate=new_cur_predicate, next_predicate=new_next_predicate,
                                                                                                 while_sat=0))

    def revert_preference(self, mapping: typing.Dict[str, str], new_partial_preference_satisfactions: typing.List[PartialPreferenceSatisfaction]) -> None:
        '''
        Called when a predicate inside a (then) operator is no longer satisfied and we have to return to
        the start state. This function will add at most one tuple to new_partial_preference_satisfactions that
        represents the "initial component" of the current mapping: the portion of the mapping that consists
        of variables required by the first predicate.
        '''
        initial_variables = extract_variables(self.temporal_predicates[0])
        new_mapping = {key: val for key, val in mapping.items() if key in initial_variables}
        
        new_partial_preference_satisfactions.append(PartialPreferenceSatisfaction(new_mapping, None, self.temporal_predicates[0], 0, -1, {}))

    def _evaluate_next_predicate(self, next_predicate_type: typing.Optional[PredicateType], next_predicate: typing.Optional[tatsu.ast.AST], 
        mapping: typing.Dict[str, str], traj_state: typing.Dict[str, typing.Any]) -> bool:
        next_predicate_value = None
        
        if next_predicate_type is None:
            return True

        next_predicate = typing.cast(tatsu.ast.AST, next_predicate)

        if next_predicate_type == PredicateType.ONCE:
            next_predicate_value = self.predicate_handler(next_predicate["once_pred"], traj_state, mapping)
        elif next_predicate_type == PredicateType.ONCE_MEASURE:
            next_predicate_value = self.predicate_handler(next_predicate["once_measure_pred"], traj_state, mapping)
        elif next_predicate_type in [PredicateType.HOLD, PredicateType.HOLD_WHILE]:
            next_predicate_value = self.predicate_handler(next_predicate["hold_pred"], traj_state, mapping)

        if next_predicate_value is None:
            next_predicate_value = False

        return next_predicate_value

<<<<<<< HEAD
    def process(self, traj_state: typing.Dict[str, typing.Any], is_final: bool) -> typing.List[PreferenceSatisfaction]:
=======
    def process(self, traj_state: typing.Dict[str, typing.Any], debug: bool = False) -> typing.List[PreferenceSatisfcation]:
>>>>>>> 72a422c5
        '''
        Take a state from an active trajectory and update each of the internal states based on the
        satisfcation of predicates and the rules of the temporal logic operators
        '''
        self.satisfied_this_step = []

        # The behavior of process depends on the preference body rule
        if self.pref_body_rule == PreferenceType.THEN.value:
            satisfactions = self._process_then(traj_state, is_final)

        elif self.pref_body_rule == PreferenceType.AT_END.value:
            satisfactions =  self._process_at_end(traj_state, is_final)

        elif self.pref_body_rule == PreferenceType.ALWAYS.value:
            satisfactions = self._process_always(traj_state, is_final)

        else:
            raise ValueError(f"Unknown preference body rule: {self.pref_body_rule}")

        self.cur_step += 1
        return satisfactions

    def _process_then(self, traj_state: typing.Dict[str, typing.Any], is_final: bool) -> typing.List[PreferenceSatisfaction]:
        '''
        Handle temporal predicates inside a then operator
        '''
        
        new_partial_preference_satisfactions = []

        for mapping, current_predicate, next_predicate, while_sat, start, measures in self.partial_preference_satisfactions:
            cur_predicate_type = None if current_predicate is None else self._predicate_type(current_predicate)
            next_predicate_type = None if next_predicate is None else self._predicate_type(next_predicate)

            if debug:
                print(f"\nEvaluating a new partial satisfaction for {self.preference_name}")
                print("\tMapping:", mapping)
                print("\tCurrent predicate type:", cur_predicate_type)
                print("\tNext predicate type:", next_predicate_type)
                print("\tWhile-conditions satisfied:", while_sat)
                print("\tPreference satisfcation start:", start)
                print("\tMeasures:", measures)

            # The "Start" state: transition forward if the basic condition of the next predicate is met

            pred_eval = None
            next_pred_eval = None

            if cur_predicate_type is None:
                pred_eval = self._evaluate_next_predicate(next_predicate_type, next_predicate, mapping, traj_state)
                if debug: print("\n\tEvaluation of next predicate:", pred_eval)

                # If the basic condition of the next predicate is met, we'll advance the predicates through the (then) operator.
                # We also record the current step as the "start" of the predicate being satisfied
                if pred_eval:
<<<<<<< HEAD
                    self.advance_preference(PartialPreferenceSatisfaction(mapping, current_predicate, next_predicate, 0, self.cur_step, measures),
                                            new_partial_preference_satisfactions)
=======
                    self.advance_preference(PartialPreferenceSatisfcation(mapping, current_predicate, next_predicate, 0, self.cur_step, measures),
                                            new_partial_preference_satisfactions, debug)
>>>>>>> 72a422c5

                # If not, then just add the same predicates back to the list
                else:
                    new_partial_preference_satisfactions.append(PartialPreferenceSatisfaction(mapping, 
                        current_predicate, next_predicate, 0, start, measures))

            elif cur_predicate_type == PredicateType.ONCE:
                current_predicate = typing.cast(tatsu.ast.AST, current_predicate)
                cur_pred_eval = self.predicate_handler(current_predicate["once_pred"], traj_state, mapping)
                next_pred_eval = self._evaluate_next_predicate(next_predicate_type, next_predicate, mapping, traj_state)
                
                if debug: 
                    print("\n\tEvaluation of next predicate:", next_pred_eval)
                    print("\tEvaluation of current predicate:", cur_pred_eval)

                # If the next predicate is satisfied, then we advance regardless of the state of the current predicate
                if next_pred_eval:
<<<<<<< HEAD
                    self.advance_preference(PartialPreferenceSatisfaction(mapping, current_predicate, next_predicate, 0, start, measures),
                                            new_partial_preference_satisfactions)
=======
                    self.advance_preference(PartialPreferenceSatisfcation(mapping, current_predicate, next_predicate, 0, start, measures),
                                            new_partial_preference_satisfactions, debug)
>>>>>>> 72a422c5

                # If the next predicate *isn't* satisfied, but the current one *is* then we stay in our current state 
                elif cur_pred_eval:
                    new_partial_preference_satisfactions.append(PartialPreferenceSatisfaction(mapping, 
                        current_predicate, next_predicate, 0, start, measures))

                # If neither are satisfied, we return to the start
                else:
                    self.revert_preference(mapping, new_partial_preference_satisfactions)

            elif cur_predicate_type == PredicateType.ONCE_MEASURE:
                current_predicate = typing.cast(tatsu.ast.AST, current_predicate)
                cur_pred_eval = self.predicate_handler(current_predicate["once_measure_pred"], traj_state, mapping)
                next_pred_eval = self._evaluate_next_predicate(next_predicate_type, next_predicate, mapping, traj_state)

                if debug: 
                    print("\n\tEvaluation of next predicate:", next_pred_eval)
                    print("\tEvaluation of current predicate:", cur_pred_eval)

                measurement = typing.cast(tatsu.ast.AST, current_predicate["measurement"])
                measurement_fn_name = typing.cast(str, measurement["func_name"])
                measurement_fn = FUNCTION_LIBRARY[measurement_fn_name]  

                # Map the variables names to the object names, and extract them from the state
                func_args = [traj_state["objects"][mapping[var]] for var in extract_variables(measurement)]

                evaluation = measurement_fn(*func_args)

                measures_copy = measures.copy()  # type: ignore
                measures_copy[measurement_fn_name] = evaluation

                # TODO: when we advance out of a once-measure, should we update the measurement on that frame? Or does
                # that frame technically not count as satisfying the once condition, meaning it should be excluded?

                # If the next predicate is satisfied, then we advance regardless of the state of the current predicate
                if next_pred_eval:
<<<<<<< HEAD
                    self.advance_preference(PartialPreferenceSatisfaction(mapping, current_predicate, next_predicate, 0, start, measures_copy),
                                            new_partial_preference_satisfactions)
=======
                    self.advance_preference(PartialPreferenceSatisfcation(mapping, current_predicate, next_predicate, 0, start, measures_copy),
                                            new_partial_preference_satisfactions, debug)
>>>>>>> 72a422c5

                # If the next predicate *isn't* satisfied, but the current one *is* then we stay in our current state 
                elif cur_pred_eval:
                    new_partial_preference_satisfactions.append(PartialPreferenceSatisfaction(mapping, 
                        current_predicate, next_predicate, 0, start, measures_copy))

                # If neither are satisfied, we return to the start
                else:
                    self.revert_preference(mapping, new_partial_preference_satisfactions)

            elif cur_predicate_type == PredicateType.HOLD:
                current_predicate = typing.cast(tatsu.ast.AST, current_predicate)
                cur_pred_eval = self.predicate_handler(current_predicate["hold_pred"], traj_state, mapping)
                next_pred_eval = self._evaluate_next_predicate(next_predicate_type, next_predicate, mapping, traj_state)

                if debug: 
                    print("\n\tEvaluation of next predicate:", next_pred_eval)
                    print("\tEvaluation of current predicate:", cur_pred_eval)

                # If the next predicate is satisfied, then we advance regardless of the state of the current predicate
                if next_pred_eval:
                    self.advance_preference(PartialPreferenceSatisfaction(mapping, 
                        current_predicate, next_predicate, 0, start, measures), 
                        new_partial_preference_satisfactions, debug)

                # If the next predicate *isn't* satisfied, but the current one *is* then we stay in our current state 
                elif cur_pred_eval:
                    new_partial_preference_satisfactions.append(PartialPreferenceSatisfaction(mapping, 
                        current_predicate, next_predicate, 0, start, measures))

                # If neither are satisfied, we return to the start
                else:
                    self.revert_preference(mapping, new_partial_preference_satisfactions)

            elif cur_predicate_type == PredicateType.HOLD_WHILE:
                current_predicate = typing.cast(tatsu.ast.AST, current_predicate)
                num_while_conditions = 1 if isinstance(current_predicate["while_preds"], tatsu.ast.AST) else len(current_predicate["while_preds"])  # type: ignore

                # If all of the while condition has already been met, then we can treat this exactly like a normal hold
                if while_sat == num_while_conditions:
                    cur_pred_eval = self.predicate_handler(current_predicate["hold_pred"], traj_state, mapping)
                    next_pred_eval = self._evaluate_next_predicate(next_predicate_type, next_predicate, mapping, traj_state)

                    if debug: 
                        print("\n\tEvaluation of next predicate:", next_pred_eval)
                        print("\tEvaluation of current predicate:", cur_pred_eval)

                    # If the next predicate is satisfied, then we advance regardless of the state of the current predicate
                    if next_pred_eval:
                        self.advance_preference(PartialPreferenceSatisfaction(mapping, 
                            current_predicate, next_predicate, 0, start, measures),
                            new_partial_preference_satisfactions, debug)

                    # If the next predicate *isn't* satisfied, but the current one *is* then we stay in our current state 
                    elif cur_pred_eval:
                        new_partial_preference_satisfactions.append(PartialPreferenceSatisfaction(mapping, 
                            current_predicate, next_predicate, while_sat, start, measures))

                    # If neither are satisfied, we return to the start
                    else:
                        self.revert_preference(mapping, new_partial_preference_satisfactions)

                # If not, then we only care about the while condition and the current hold
                else:
                    cur_pred_eval = self.predicate_handler(current_predicate["hold_pred"], traj_state, mapping)

                    # Determine whether the next while condition is satisfied in the current state
                    if num_while_conditions == 1:
                        cur_while_eval = self.predicate_handler(current_predicate["while_preds"], traj_state, mapping)
                    else:
                        cur_while_eval = self.predicate_handler(current_predicate["while_preds"][while_sat], traj_state, mapping)  # type: ignore

                    if debug: 
                        print("\n\tEvaluation of current predicate:", cur_pred_eval)
                        print("\tEvaluation of current while pred:", cur_while_eval)

                    if cur_pred_eval:
                        if cur_while_eval:
                            new_partial_preference_satisfactions.append(PartialPreferenceSatisfaction(mapping, 
                                current_predicate, next_predicate, while_sat + 1, start, measures))

                        else:
                            new_partial_preference_satisfactions.append(PartialPreferenceSatisfaction(mapping, 
                                current_predicate, next_predicate, while_sat, start, measures))

                    else:
                        self.revert_preference(mapping, new_partial_preference_satisfactions)

        # Janky way to remove duplicates: group by the concatenation of every value in the mapping, so each
        # specific assignment is represented by a different string.
        # TODO: figure out if this will ever break down
        keyfunc = lambda pref_sat: "_".join(pref_sat.mapping.values())
        new_partial_preference_satisfactions = [list(g)[0] for k, g in itertools.groupby(sorted(
            new_partial_preference_satisfactions, key=keyfunc), keyfunc)]

        self.partial_preference_satisfactions = new_partial_preference_satisfactions

        return self.satisfied_this_step

    def _process_at_end(self, traj_state: typing.Dict[str, typing.Any], is_final: bool) -> typing.List[PreferenceSatisfaction]:
        """
        Handle the single predicate inside an at_end operator. This will always return no satisfactions unless the
        provided state is the last state in the trajectory.
        """
        
        # If this is the last state in the trajectory, then evaluate the predicate
        if is_final:
            for mapping, _, next_predicate, _, _, _ in self.partial_preference_satisfactions:
                if self.predicate_handler(next_predicate, traj_state, mapping, force_evaluation=True):
                    self.satisfied_this_step.append(PreferenceSatisfaction(mapping, self.cur_step, self.cur_step, {}))

        return self.satisfied_this_step

    def _process_always(self, traj_state: typing.Dict[str, typing.Any], is_final: bool) -> typing.List[PreferenceSatisfaction]:
        """
        Handle the single predicate inside an always operator
        """

        raise NotImplementedError<|MERGE_RESOLUTION|>--- conflicted
+++ resolved
@@ -165,14 +165,11 @@
         else:
             raise ValueError("Error: predicate does not have a temporal logic type")
 
-<<<<<<< HEAD
-    def advance_preference(self, partial_preference_satisfcation: PartialPreferenceSatisfaction, new_partial_preference_satisfactions: typing.List[PartialPreferenceSatisfaction]):
-=======
+
     def advance_preference(self, 
         partial_preference_satisfcation: PartialPreferenceSatisfcation, 
         new_partial_preference_satisfactions: typing.List[PartialPreferenceSatisfcation],
         debug: bool = False):
->>>>>>> 72a422c5
         '''
         Called when a predicate inside a (then) operator has been fully satisfied and we are moving to the
         next predicate. This function adds new partial object mappings and predicates to the provided list
@@ -254,11 +251,7 @@
 
         return next_predicate_value
 
-<<<<<<< HEAD
-    def process(self, traj_state: typing.Dict[str, typing.Any], is_final: bool) -> typing.List[PreferenceSatisfaction]:
-=======
-    def process(self, traj_state: typing.Dict[str, typing.Any], debug: bool = False) -> typing.List[PreferenceSatisfcation]:
->>>>>>> 72a422c5
+    def process(self, traj_state: typing.Dict[str, typing.Any], is_final: bool, debug: bool = False) -> typing.List[PreferenceSatisfaction]:
         '''
         Take a state from an active trajectory and update each of the internal states based on the
         satisfcation of predicates and the rules of the temporal logic operators
@@ -267,13 +260,13 @@
 
         # The behavior of process depends on the preference body rule
         if self.pref_body_rule == PreferenceType.THEN.value:
-            satisfactions = self._process_then(traj_state, is_final)
+            satisfactions = self._process_then(traj_state, is_final, debug=debug)
 
         elif self.pref_body_rule == PreferenceType.AT_END.value:
-            satisfactions =  self._process_at_end(traj_state, is_final)
+            satisfactions =  self._process_at_end(traj_state, is_final, debug=debug)
 
         elif self.pref_body_rule == PreferenceType.ALWAYS.value:
-            satisfactions = self._process_always(traj_state, is_final)
+            satisfactions = self._process_always(traj_state, is_final, debug=debug)
 
         else:
             raise ValueError(f"Unknown preference body rule: {self.pref_body_rule}")
@@ -281,7 +274,7 @@
         self.cur_step += 1
         return satisfactions
 
-    def _process_then(self, traj_state: typing.Dict[str, typing.Any], is_final: bool) -> typing.List[PreferenceSatisfaction]:
+    def _process_then(self, traj_state: typing.Dict[str, typing.Any], is_final: bool, debug: bool = False) -> typing.List[PreferenceSatisfaction]:
         '''
         Handle temporal predicates inside a then operator
         '''
@@ -313,13 +306,8 @@
                 # If the basic condition of the next predicate is met, we'll advance the predicates through the (then) operator.
                 # We also record the current step as the "start" of the predicate being satisfied
                 if pred_eval:
-<<<<<<< HEAD
-                    self.advance_preference(PartialPreferenceSatisfaction(mapping, current_predicate, next_predicate, 0, self.cur_step, measures),
-                                            new_partial_preference_satisfactions)
-=======
                     self.advance_preference(PartialPreferenceSatisfcation(mapping, current_predicate, next_predicate, 0, self.cur_step, measures),
                                             new_partial_preference_satisfactions, debug)
->>>>>>> 72a422c5
 
                 # If not, then just add the same predicates back to the list
                 else:
@@ -337,13 +325,8 @@
 
                 # If the next predicate is satisfied, then we advance regardless of the state of the current predicate
                 if next_pred_eval:
-<<<<<<< HEAD
-                    self.advance_preference(PartialPreferenceSatisfaction(mapping, current_predicate, next_predicate, 0, start, measures),
-                                            new_partial_preference_satisfactions)
-=======
                     self.advance_preference(PartialPreferenceSatisfcation(mapping, current_predicate, next_predicate, 0, start, measures),
                                             new_partial_preference_satisfactions, debug)
->>>>>>> 72a422c5
 
                 # If the next predicate *isn't* satisfied, but the current one *is* then we stay in our current state 
                 elif cur_pred_eval:
@@ -380,13 +363,8 @@
 
                 # If the next predicate is satisfied, then we advance regardless of the state of the current predicate
                 if next_pred_eval:
-<<<<<<< HEAD
-                    self.advance_preference(PartialPreferenceSatisfaction(mapping, current_predicate, next_predicate, 0, start, measures_copy),
-                                            new_partial_preference_satisfactions)
-=======
                     self.advance_preference(PartialPreferenceSatisfcation(mapping, current_predicate, next_predicate, 0, start, measures_copy),
                                             new_partial_preference_satisfactions, debug)
->>>>>>> 72a422c5
 
                 # If the next predicate *isn't* satisfied, but the current one *is* then we stay in our current state 
                 elif cur_pred_eval:
@@ -486,7 +464,7 @@
 
         return self.satisfied_this_step
 
-    def _process_at_end(self, traj_state: typing.Dict[str, typing.Any], is_final: bool) -> typing.List[PreferenceSatisfaction]:
+    def _process_at_end(self, traj_state: typing.Dict[str, typing.Any], is_final: bool, debug: bool = False) -> typing.List[PreferenceSatisfaction]:
         """
         Handle the single predicate inside an at_end operator. This will always return no satisfactions unless the
         provided state is the last state in the trajectory.
@@ -500,7 +478,7 @@
 
         return self.satisfied_this_step
 
-    def _process_always(self, traj_state: typing.Dict[str, typing.Any], is_final: bool) -> typing.List[PreferenceSatisfaction]:
+    def _process_always(self, traj_state: typing.Dict[str, typing.Any], is_final: bool, debug: bool = False) -> typing.List[PreferenceSatisfaction]:
         """
         Handle the single predicate inside an always operator
         """
