import itertools
import os
from queue import Full
import sys
import tatsu
import tatsu.ast
import typing

from math import prod

from config import OBJECTS_BY_ROOM_AND_TYPE, NAMED_OBJECTS
from preference_handler import PreferenceHandler, PreferenceSatisfaction
from predicate_handler import PredicateHandler
from building_handler import BuildingHandler
from utils import extract_variable_type_mapping, get_object_assignments, FullState


DEFAULT_GRAMMAR_PATH = "./dsl/dsl.ebnf"


class GameHandler():
    domain_name: str
    game_name: str
    setup: typing.Optional[tatsu.ast.AST]
    preferences: typing.List[tatsu.ast.AST]
    terminal: typing.Optional[tatsu.ast.AST]
    scoring: typing.Optional[tatsu.ast.AST]
    game_ast: tatsu.ast.AST
    predicate_handler: PredicateHandler
    preference_satisfactions: typing.Dict[str, typing.List[PreferenceSatisfaction]]
    building_handler: BuildingHandler

    def __init__(self, game: str, grammar_path: str = DEFAULT_GRAMMAR_PATH):
        grammar = open(grammar_path).read()
        self.grammar_parser = tatsu.compile(grammar)

        self.game_name = ''
        self.domain_name = ''
        self.setup = None
        self.game_optional_cache = set()
        self.preferences = []
        self.terminal = None
        self.scoring = None

        self.game_ast = self.grammar_parser.parse(game)
        self._extract_game_info(self.game_ast)

        if not self.domain_name:
            raise ValueError("Error: Failed to extract domain from game specification")

        self.building_handler = BuildingHandler(self.domain_name)
        self.predicate_handler = PredicateHandler(self.domain_name)

        # Maps from each preference name to the PreferenceHandler (or list of PreferenceHandlers) that will 
        # evaluate that preference
        self.preference_handlers = {}

        # Maps from each preference name to a list of satisfaction data. Each entry in the list 
        # is a namedtuple of type PreferenceSatisfcation (defined in preference_handler.py)
        self.preference_satisfactions = {}

        for preference in self.preferences:
            pref_def = typing.cast(tatsu.ast.AST, preference["definition"])
            rule = pref_def["parseinfo"].rule   # type: ignore

            # A preference definition expands into either (forall <variable_list> <preference>) or <preference>
            if rule == "preference":
                name = typing.cast(str, pref_def["pref_name"])
                
                pref_handler = PreferenceHandler(pref_def, self.predicate_handler, self.domain_name)
                self.preference_handlers[name] = pref_handler
                self.preference_satisfactions[name] = []
                print(f"Successfully constructed PreferenceHandler for '{name}'")


            # TODO: forall can cover multiple preferences
            elif rule == "pref_forall":
                # The outer "forall" works to track the times the inner preference is satisfied for each type
                # in the outer variables (e.g. )
                forall_vars = pref_def["forall_vars"]
                forall_pref = pref_def["forall_pref"]
                
                variable_type_mapping = extract_variable_type_mapping(forall_vars["variables"])  # type: ignore
                # TODO (GD): handle the case where there are multiple forall prefs under an `(and ...)`
                sub_preference = forall_pref["preferences"] # type: ignore
                name = sub_preference["pref_name"]

                pref_handler = PreferenceHandler(sub_preference, self.predicate_handler, self.domain_name, 
                    additional_variable_mapping=variable_type_mapping)
                self.preference_handlers[name] = pref_handler
                self.preference_satisfactions[name] = []
                print(f"Successfully constructed PreferenceHandler for '{name}'")

    def _extract_game_info(self, ast: typing.Union[list, tuple, tatsu.ast.AST]):
        '''
        Recursively extract the game's name, domain, setup, preferences, terminal conditions, and
        scoring (if they exist)
        '''
        if isinstance(ast, tuple) or isinstance(ast, list):
            for item in ast:
                self._extract_game_info(item)

        elif isinstance(ast, tatsu.ast.AST):
            rule = ast["parseinfo"].rule  # type: ignore
            if rule == "game_def":
                self.game_name = typing.cast(str, ast["game_name"])

            elif rule == "domain_def":
                self.domain_name = ast["domain_name"].split("-")[0]  # type: ignore
                if self.domain_name not in OBJECTS_BY_ROOM_AND_TYPE:
                    raise ValueError(f"Error: Domain '{self.domain_name}' not supported (not found in the keys of OBJECTS_BY_ROOM_AND_TYPE: {list(OBJECTS_BY_ROOM_AND_TYPE.keys())}")

            elif rule == "setup":
                self.setup = ast["setup"]

            elif rule == "preferences":
                # Handle games with single preference
                if isinstance(ast["preferences"], tatsu.ast.AST):
                    self.preferences = [ast["preferences"]]  # type: ignore
                else:
                    self.preferences = ast["preferences"] # type: ignore

            elif rule == "terminal":
                self.terminal = ast["terminal"]

            elif rule == "scoring":
                self.scoring = ast["scoring"]

<<<<<<< HEAD
    def process(self, state: FullState, debug: bool = False) -> typing.Optional[float]:  
=======
    def process(self, state: typing.Dict[str, typing.Any], is_final: bool, debug: bool = False) -> typing.Optional[float]:  
>>>>>>> acc1fe7a
        '''
        Process a state in a game trajectory by passing it to each of the relevant PreferenceHandlers. If the state is
        the last one in the trajectory or the terminal conditions are met, then we also do scoring
        '''
        self.predicate_handler.update_cache(state)
        self.building_handler.process(state, debug=True)

        # Every named object will exist only once in the room, so we can just directly use index 0
        default_mapping = {obj: OBJECTS_BY_ROOM_AND_TYPE[self.domain_name][obj][0] for obj in NAMED_OBJECTS}
        setup = self.evaluate_setup(self.setup, state, default_mapping)

        if not setup:
            return

        # The game is in its last step if the terminal conditions are met or if the trajectory is over
        is_last_step = is_final or self.evaluate_terminals(self.terminal)

        for preference_name, handlers in self.preference_handlers.items():
            if isinstance(handlers, PreferenceHandler):
<<<<<<< HEAD
                satisfactions = handlers.process(state, debug=debug)  # type: ignore
=======
                satisfactions = handlers.process(state, is_last_step, debug=debug)
>>>>>>> acc1fe7a
                self.preference_satisfactions[preference_name] += satisfactions

            elif isinstance(handlers, list):
                pass

        if is_last_step:
            score = self.score(self.scoring) 

        else:
            score = None

        return score

    def evaluate_setup(self, setup_expression: typing.Optional[tatsu.ast.AST], state: FullState,
                       mapping: typing.Dict[str, str]) -> bool:
        '''
        Determine whether the setup conditions of the game have been met. The setup conditions
        of a game are met if all of the game-optional expressions have evaluated to True at least
        once in the past and if all of the game-conserved expressions currently evaluate to true
        '''

        if setup_expression is None:
            return True

        rule = setup_expression["parseinfo"].rule  # type: ignore

        if rule == "setup":
            return self.evaluate_setup(setup_expression["setup"], state, mapping)

        elif rule == "setup_statement":
            return self.evaluate_setup(setup_expression["statement"], state, mapping)

        elif rule == "super_predicate":
            evaluation = self.predicate_handler(setup_expression, state, mapping)
            
            return evaluation

        elif rule == "setup_not":
            inner_value = self.evaluate_setup(setup_expression["not_args"], state, mapping)  

            return not inner_value

        elif rule == "setup_and":
            inner_values = [self.evaluate_setup(sub, state, mapping) for sub in setup_expression["and_args"]]  # type: ignore

            return all(inner_values)

        elif rule == "setup_or":
            inner_values = [self.evaluate_setup(sub, state, mapping) for sub in setup_expression["or_args"]]   # type: ignore

            return any(inner_values)

        elif rule == "setup_exists":
            variable_type_mapping = extract_variable_type_mapping(setup_expression["exists_vars"]["variables"])  # type: ignore
            object_assignments = get_object_assignments(self.domain_name, variable_type_mapping.values())  # type: ignore

            sub_mappings = [dict(zip(variable_type_mapping.keys(), object_assignment)) for object_assignment in object_assignments]
            inner_mapping_values = [self.evaluate_setup(setup_expression["exists_args"], state, {**sub_mapping, **mapping}) for sub_mapping in sub_mappings]

            return any(inner_mapping_values)

        elif rule == "setup_forall":
            variable_type_mapping = extract_variable_type_mapping(setup_expression["forall_vars"]["variables"])  # type: ignore
            object_assignments = get_object_assignments(self.domain_name, variable_type_mapping.values()) # type: ignore

            sub_mappings = [dict(zip(variable_type_mapping.keys(), object_assignment)) for object_assignment in object_assignments]
            inner_mapping_values = [self.evaluate_setup(setup_expression["forall_args"], state, {**sub_mapping, **mapping}) for sub_mapping in sub_mappings]

            return all(inner_mapping_values)

        elif rule == "setup_game_optional":
            # Once the game-optional condition has been satisfied once, we no longer need to evaluate it

            cache_str = str(setup_expression["optional_pred"]) + str(mapping)
            if cache_str in self.game_optional_cache:
                return True

            evaluation = self.evaluate_setup(setup_expression["optional_pred"], state, mapping)
            if evaluation:
                self.game_optional_cache.add(cache_str)

            return evaluation

        elif rule == "setup_game_conserved":
            # By contrast, each game-conserved condition must be satisfied at every step
            return self.evaluate_setup(setup_expression["conserved_pred"], state, mapping)

        else:
            raise ValueError(f"Error: Unknown setup rule '{rule}'")


    def evaluate_terminals(self, terminal_expression: typing.Optional[tatsu.ast.AST]) -> bool:
        '''
        Determine whether the terminal conditions of the game have been met
        '''
        if terminal_expression is None:
            return False

        rule = terminal_expression["parseinfo"].rule  # type: ignore

        if rule == "terminal":
            return self.evaluate_terminals(terminal_expression["terminal"])  

        elif rule == "terminal_not":
            inner_value = self.evaluate_terminals(terminal_expression["not_args"])  

            return not inner_value

        elif rule == "terminal_and":
            inner_values = [self.evaluate_terminals(sub) for sub in terminal_expression["and_args"]]  # type: ignore

            return all(inner_values)

        elif rule == "terminal_or":
            inner_values = [self.evaluate_terminals(sub) for sub in terminal_expression["or_args"]]   # type: ignore

            return any(inner_values)

        # Interestingly, in the grammar a terminal comparison can only over have 2 arguments (i.e. there can be no
        # (= arg1 arg2 arg3)), so this makes extracting the expressions a bit more straightforward
        elif rule == "terminal_comp":
            comparison_operator = terminal_expression["op"]

            expr_1 = self.score(terminal_expression["expr_1"]["expr"]) # type: ignore
            expr_2 = self.score(terminal_expression["expr_2"]["expr"]) # type: ignore

            if comparison_operator == "=":
                return expr_1 == expr_2
            elif comparison_operator == "<":
                return expr_1 < expr_2
            elif comparison_operator == "<=":
                return expr_1 <= expr_2
            elif comparison_operator == ">":
                return expr_1 > expr_2
            elif comparison_operator == ">=":
                return expr_1 >= expr_2
            else:
                raise ValueError(f"Error: Unknown comparison operator '{comparison_operator}'")

        else:
            raise ValueError(f"Error: Unknown terminal rule '{rule}'")

    def _extract_name_and_types(self, scoring_expression: tatsu.ast.AST) -> typing.Tuple[str, typing.Optional[typing.Sequence[str]]]:
        '''
        Helper function to extract the name of the preference being scored, as well as any of the object types that have been
        passed to it using the ":" syntax
        '''
        name_and_types = typing.cast(tatsu.ast.AST, scoring_expression["name_and_types"])
        preference_name = name_and_types["pref_name"]

        if isinstance(name_and_types["object_types"], tatsu.ast.AST):
            object_types = [name_and_types["object_types"]["type_name"]]  # type: ignore

        elif isinstance(name_and_types["object_types"], list):
            object_types = [object_type["type_name"] for object_type in name_and_types["object_types"]]  # type: ignore

        else:
            object_types = None
        
        return str(preference_name), object_types


    def _filter_satisfactions(self, preference_name: str, object_types: typing.Optional[typing.Sequence[str]]):
        '''
        Given the name of a preference and a list of object types, return the set of all satisfactions
        of the given preference that abide by the given variable mapping. In the case where object_types
        is None, this amounts to returning all the satisfactions of the given preference. When object_types
        is not None (as in the case of an external forall and the use of the ":" syntax), then we filter
        accordingly.
        '''

        if object_types is None:
            return self.preference_satisfactions[preference_name]

        pref_handler = self.preference_handlers[preference_name]
        satisfactions = []

        # Check to see if the mapping lines up with the specified object type
        for potential_sat in self.preference_satisfactions[preference_name]:
            mapping = potential_sat.mapping
            
            # A PreferenceHandler's additional_variable_mapping is an OrderedDict, so the types in 
            # object_types need to match the order of varaibles in the external forall
            acceptable_sat = True
            for variable, object_type in zip(pref_handler.additional_variable_mapping.keys(), object_types):
                specififed_object = mapping[variable]
                self.domain_name = typing.cast(str, self.domain_name)
                if specififed_object not in OBJECTS_BY_ROOM_AND_TYPE[self.domain_name][object_type]:
                    acceptable_sat = False

            if acceptable_sat:
                satisfactions.append(potential_sat)

        return satisfactions

    def score(self, scoring_expression: typing.Union[str, tatsu.ast.AST, None]) -> float:
        '''
        Determine the score of the current trajectory using the given scoring expression
        '''
        if scoring_expression is None:
            return 0.0

        # TODO: is the only situation in which we'll directly score a string?
        if isinstance(scoring_expression, str):
            return float(scoring_expression)
        
        rule = scoring_expression["parseinfo"].rule  # type: ignore

        # TODO: clearly there needs to be some logic here for handling maximize vs. minimize. Maybe we should
        # pass an argument down the recursive calls?
        if rule == "scoring_maximize":
            return self.score(scoring_expression["expr"])

        elif rule == "scoring_minimize":
            return self.score(scoring_expression["expr"])

        elif rule == "scoring_expr":
            return self.score(scoring_expression["expr"])

        elif rule == "scoring_multi_expr":
            # Multi-expression operators are either addition (+) or multiplication (*)
            operator = scoring_expression["op"]

            # Despite being multi-expression operators, they can still accept one or more arguments
            expressions = scoring_expression["expr"]

            if isinstance(expressions, tatsu.ast.AST):
                return self.score(expressions)

            elif isinstance(expressions, list):
                if operator == "+":
                    return sum([self.score(expression) for expression in expressions])

                elif operator == "*":
                    return prod([self.score(expression) for expression in expressions])

        elif rule == "scoring_binary_expr":
            # Binary expression operators are either subtraction (-) or division (/)
            operator = scoring_expression["op"]

            expr_1 = scoring_expression["expr_1"]
            expr_2 = scoring_expression["expr_2"]

            if operator == "-":
                return self.score(expr_1) - self.score(expr_2)
            elif operator == "/":
                return self.score(expr_1) / self.score(expr_2)

        elif rule == "scoring_neg_expr":
            return - self.score(scoring_expression["expr"])

        elif rule == "scoring_comparison":
            comp_expr = typing.cast(tatsu.ast.AST, scoring_expression["comp"])
            comparison_operator = comp_expr["op"]  

            # In this case, we know that the operator is = and that we have more than 2 comparison arguments,
            # so we just determine whether all arguments evaluate to the same value
            if comparison_operator is None:
                expressions = comp_expr["expr"]
                evaluations = [self.score(expr) for expr in expressions]  # type: ignore

                return float(evaluations.count(evaluations[0]) == len(evaluations))

            # Otherwise, there will be exactly two comparison arguments and we can compare them normally
            else:
                expr_1 = comp_expr["expr_1"]
                expr_2 = comp_expr["expr_2"]

                if comparison_operator == "=":
                    return self.score(expr_1) == self.score(expr_2)
                elif comparison_operator == "<":
                    return self.score(expr_1) < self.score(expr_2)
                elif comparison_operator == "<=":
                    return self.score(expr_1) <= self.score(expr_2)
                elif comparison_operator == ">":
                    return self.score(expr_1) > self.score(expr_2)
                elif comparison_operator == ">=":
                    return self.score(expr_1) >= self.score(expr_2)
                else:
                    raise ValueError(f"Error: Unknown comparison operator '{comparison_operator}'")

        elif rule == "preference_eval":
            return self.score(scoring_expression["count_method"])

        # Count the number of satisfactions of the given preference that don't overlap in both
        # (a) the mapping of variables to objects
        # (b) the temporal states involved
        elif rule == "count_nonoverlapping":
            preference_name, object_types = self._extract_name_and_types(scoring_expression)
            satisfactions = self._filter_satisfactions(preference_name, object_types)

            # Group the satisfactions by their mappings. Within each group, ensure there are no state overlaps and
            # count the total number of satisfactions that satisfy those criteria
            count = 0

            keyfunc = lambda satisfaction: "_".join(satisfaction[0].values())
            for key, group in itertools.groupby(sorted(satisfactions, key=keyfunc), keyfunc):
                group = list(sorted(group, key=lambda satisfaction: satisfaction[2]))

                prev_end = -1
                for mapping, start, end, measures in group:
                    if start >= prev_end:
                        prev_end = end
                        count += 1

            return count

        # Count whether the preference has been satisfied at all
        elif rule == "count_once":
            preference_name, object_types = self._extract_name_and_types(scoring_expression)

            satisfactions = self._filter_satisfactions(preference_name, object_types)

            return 1 if len(satisfactions) > 0 else 0

        # Count the number of satisfactions of the given preference that use distinct variable mappings
        elif rule == "count_once_per_objects":
            preference_name, object_types = self._extract_name_and_types(scoring_expression)

            satisfactions = self._filter_satisfactions(preference_name, object_types)

            count = 0

            keyfunc = lambda satisfaction: "_".join(satisfaction[0].values())
            for key, group in itertools.groupby(sorted(satisfactions, key=keyfunc), keyfunc):
                count += 1

            return count

        # For each nonoverlapping satisfaction (see count_nonoverlapping above), sum the value of the measurement
        elif rule == "count_nonoverlapping_measure":
            preference_name, object_types = self._extract_name_and_types(scoring_expression)

            satisfactions = self._filter_satisfactions(preference_name, object_types)

            count = 0

            keyfunc = lambda satisfaction: "_".join(satisfaction[0].values())
            for key, group in itertools.groupby(sorted(satisfactions, key=keyfunc), keyfunc):
                group = list(sorted(group, key=lambda satisfaction: satisfaction[2]))

                prev_end = -1
                for mapping, start, end, measures in group:
                    if start >= prev_end:
                        prev_end = end
                        if measures is not None:
                            count += list(measures.values())[0] # TODO: will we only ever have one measurement per preference?

            return count

        elif rule == "count_unique_positions":
            pass # TODO

        elif rule == "count_same_positions":
            pass # TODO

        elif rule == "count_maximal_nonoverlapping":
            pass # TODO

        elif rule == "count_maximal_overlapping":
            pass # TODO

        elif rule == "count_maximal_once_per_objects":
            pass # TODO

        elif rule == "count_maximal_once":
            pass # TODO

        elif rule == "count_once_per_external_objects":
            pass # TODO

        else:
            raise ValueError(f"Error: Unknown rule '{rule}' in scoring expression")

        return 0.0<|MERGE_RESOLUTION|>--- conflicted
+++ resolved
@@ -126,11 +126,7 @@
             elif rule == "scoring":
                 self.scoring = ast["scoring"]
 
-<<<<<<< HEAD
-    def process(self, state: FullState, debug: bool = False) -> typing.Optional[float]:  
-=======
-    def process(self, state: typing.Dict[str, typing.Any], is_final: bool, debug: bool = False) -> typing.Optional[float]:  
->>>>>>> acc1fe7a
+    def process(self, state: FullState, is_final: bool, debug: bool = False) -> typing.Optional[float]:  
         '''
         Process a state in a game trajectory by passing it to each of the relevant PreferenceHandlers. If the state is
         the last one in the trajectory or the terminal conditions are met, then we also do scoring
@@ -150,11 +146,7 @@
 
         for preference_name, handlers in self.preference_handlers.items():
             if isinstance(handlers, PreferenceHandler):
-<<<<<<< HEAD
-                satisfactions = handlers.process(state, debug=debug)  # type: ignore
-=======
                 satisfactions = handlers.process(state, is_last_step, debug=debug)
->>>>>>> acc1fe7a
                 self.preference_satisfactions[preference_name] += satisfactions
 
             elif isinstance(handlers, list):
