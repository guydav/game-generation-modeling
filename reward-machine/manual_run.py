import json
import pathlib
import typing

from game_handler import GameHandler
from utils import FullState, get_project_dir


BLOCK_STACKING_TRACE = pathlib.Path('./reward-machine/traces/block_stacking_test_trace.json')
THROWING_BALLS_AT_WALL_TRACE = pathlib.Path('./reward-machine/traces/throwing_balls_at_wall.json')
WALL_BALL_TRACE = pathlib.Path('/Users/guydavidson/Downloads/m9yCPYToAPeSSYKh7WuL-preCreateGame.json')
SECOND_WALL_BALL_TRACE = pathlib.Path('/Users/guydavidson/Downloads/HuezY8vhxETSFyQL6BZK-preCreateGame.json')
SIMPLE_STACKING_TRACE = pathlib.Path('./reward-machine/traces/simple_stacking_trace.json')
THREE_WALL_TO_BIN_BOUNCES_TRACE = pathlib.Path('./reward-machine/traces/three_wall_to_bin_bounces.json')
SETUP_TEST_TRACE = pathlib.Path('./reward-machine/traces/setup_test_trace.json')
CASTLE_TEST_TRACE = pathlib.Path('./reward-machine/traces/building_castle.json')
BUILDING_IN_TOUCH_TEST_TRACE = pathlib.Path('./reward-machine/traces/weZ1UVzKNaiTjaqu0DGI-preCreateGame-buildings-in-touching.json')

REPLAY_NESTING_KEYS = (
    'participants-v2-develop', 
    '17tSEDmCvGp1uKVEh5iq',
    'subCollection', 
    'participants-v2-develop/17tSEDmCvGp1uKVEh5iq/replay-preCreateGame'
)

def _load_trace(path: str, replay_nesting_keys: typing.Optional[typing.Sequence[str]] = REPLAY_NESTING_KEYS):
    with open(path, 'r') as f:
        trace = json.load(f)

    simple = isinstance(trace, list)

    if not simple and replay_nesting_keys is None:
        raise ValueError('Must provide replay_nesting_keys when not using simple mode')

    if simple:
        for idx, event in enumerate(trace):
            yield (event, idx == len(trace) - 1)

    else:
        replay_nesting_keys = typing.cast(typing.Sequence[str], replay_nesting_keys)
        for key in replay_nesting_keys:
            trace = trace[key]

        assert(all([key.startswith('batch-') for key in trace.keys()]))

        for batch_idx in range(len(trace)):
            batch = trace[f'batch-{batch_idx}']
            for idx, event in enumerate(batch['events']):
                yield (event, (idx == len(batch['events']) - 1) and (batch_idx == len(trace) - 1)) # make sure we're in the last batch and the last event

<<<<<<< HEAD
# (once (and (agent_holds ?d) (< (distance agent ?d) 5)))
# (hold-while (and (not (agent_holds ?d)) (in_motion ?d)) (agent_crouches) (agent_holds ?h))
# (:terminal (or (>= (count throwAttempt) 5) (not (= (count throwBallToBin) 2) )))
# (:terminal (>= (count throwAttempt) 5))
TEST_THROWING_GAME = """
    (define (game 61267978e96853d3b974ca53-23) (:domain many-objects-room-v1)

    (:constraints (and 
        (forall (?b - (either dodgeball golfball)) 
            (preference throwBallToBin (exists (?h - hexagonal_bin)
                (then
                    (once (agent_holds ?b))
                    (hold (and (not (agent_holds ?b)) (in_motion ?b))) 
                    (once (and (not (in_motion ?b)) (in ?h ?b)))
                )
            ))
        )

        (preference throwAttempt
            (exists (?d - ball)
                (then 
                    (once (agent_holds ?d))
                    (hold (and (not (agent_holds ?d)) (in_motion ?d))) 
                    (once (not (in_motion ?d)))
                )
            )
        )

    ))

    (:scoring maximize (+
        (count throwBallToBin)
        (- (/ (count throwAttempt) 5))
    )))
    """

TEST_THROW_BOUNCE_GAME = """
    (define (game 61267978e96853d3b974ca53-23) (:domain many-objects-room-v1)

    (:constraints (and 

        (preference throwToWallToBin
            (exists (?w - wall ?b - ball ?h - hexagonal_bin) 
                (then 
                    (once (agent_holds ?b))
                    (hold-while (and (not (agent_holds ?b)) (in_motion ?b)) (touch ?w ?b))
                    (once  (and (in ?h ?b) (not (in_motion ?b))))
                )
            )
        )
    ))

    (:scoring maximize (+
        (* (count throwToWallToBin) 10)
    )))
"""


TEST_THROW_BALL_AT_WALL_GAME = """
    (define (game 61267978e96853d3b974ca53-23) (:domain many-objects-room-v1)

    (:constraints (and 

        (preference throwToWall
            (exists (?w - wall ?b - ball) 
                (then 
                    (once (agent_holds ?b))
                    (hold-while  
                        (and (not (agent_holds ?b)) (in_motion ?b))
                        (touch ?b ?w)
                    ) 
                    (once (not (in_motion ?b)))
                )
            )
        )
    ))

    (:scoring maximize (+
        (* (count throwToWall) 1)
    )))
"""

# (game-optional (not (exists (?g - game_object) (on desk ?g))))
# (forall (?g - game_object) (game-optional (not (on desk ?g))))

TEST_SETUP_GAME = """
(define (game 60d432ce6e413e7509dd4b78-22) (:domain many-objects-room-v1)  ; 22
(:setup (and 
    (exists (?h - hexagonal_bin) (game-conserved (on bed ?h)))
    (forall (?b - ball) (game-optional (on desk ?b)))
))
(:constraints (and 
    (preference throwToBin
        (exists (?b - ball ?h - hexagonal_bin) 
            (then 
                (once (agent_holds ?b))
                (hold (and (not (agent_holds ?b)) (in_motion ?b)))
                (once  (and (in ?h ?b) (not (in_motion ?b))))
            )
        )
    )
))
(:scoring maximize (+ 
    (* (count throwToBin) 1)
)))
"""

TEST_AT_END_GAME = """
(define (game 613e4bf960ca68f8de00e5e7-17) (:domain many-objects-room-v1)  ; 17/18

(:constraints (and 
    (preference castleBuilt (exists (?b - bridge_block ?f - flat_block ?t - tall_cylindrical_block ?c - cube_block ?p - pyramid_block)
        (at-end
            (and 
                (on ?b ?f)
                (on ?f ?t)
                (on ?t ?c)
                (on ?c ?p)
            )
        )
    ))
))
(:scoring maximize (+ 
    (* 10 (count-once-per-objects castleBuilt))
)))
"""

TEST_BLOCK_STACK_GAME = """
(define (game block-test) (:domain many-objects-room-v1)
(:constraints (and 
        (preference blockOnBlock
            (exists (?b1 ?b2 - block)
                (then 
                    (once (agent_holds ?b1))
                    (hold (or (in_motion ?b1) (on ?b2 ?b1)))
                    (hold (on ?b2 ?b1))
                    (once (or (in_motion ?b1) (in_motion ?b2)))
                )
            )
        )
))
(:scoring maximize (+
    (* (count blockOnBlock) 1)
)))
"""


TEST_BUILDING_GAME = """
(define (game building-test) (:domain many-objects-room-v1)
(:constraints (and 
    (forall (?b - building) 
        (preference blockInBuildingAtEnd (exists (?l - block)
            (at-end
                (and 
                    (in ?b ?l)
                )
            )
        ))
    )
))
(:scoring maximize (+
    (* (count blockInBuildingAtEnd) 1)
))
)
"""


TEST_ON_BUG_GAME = """
(define (game building-test) (:domain many-objects-room-v1)
(:constraints (and 
    (preference chairOnTallRectBlock (exists (?c - chair ?l - tall_rect_block)
        (at-end
            (and 
                (on ?l ?c)
            )
        )
    ))
))
(:scoring maximize (+
    (* (count chairOnTallRectBlock) 1)
))
)
"""


TEST_BUILDING_ON_CHAIR_GAME = """
(define (game building-test) (:domain many-objects-room-v1)
(:constraints (and 
    (forall (?b - building) 
        (preference blockInBuildingOnChairAtEnd (exists (?c - chair ?l - block)
            (at-end
                (and 
                    (in ?b ?l)
                    (on ?c ?b)
                )
            )
        ))
    )
))
(:scoring maximize (+
    (* (count blockInBuildingOnChairAtEnd) 2)
))
)
"""


TEST_BUILDING_IN_BIN_GAME = """
(define (game building-test) (:domain medium-objects-room-v1)
(:constraints (and 
    (forall (?b - building) 
        (preference blockInBuildingInBinAtEnd (exists (?h - hexagonal_bin ?l - block)
            (at-end
                (and 
                    (in ?b ?l)
                    (in ?h ?b)
                )
            )
        ))
    )
))
(:scoring maximize (+
    (* (count blockInBuildingInBinAtEnd) 2)
))
)
"""


TEST_BUILDING_TOUCHES_WALL_GAME = """
(define (game building-test) (:domain medium-objects-room-v1)
(:constraints (and 
    (forall (?b - building) 
        (preference blockInBuildingTouchingWallAtEnd (exists (?w - wall ?l - block)
            (at-end
                (and 
                    (in ?b ?l)
                    (touch ?w ?b)
                )
            )
        ))
    )
))
(:scoring maximize (+
    (* (count blockInBuildingTouchingWallAtEnd) 2)
))
)
"""

TEST_MEASURE_GAME = """
(define (game 616da508e4014f74f43c8433-77) (:domain many-objects-room-v1)

(:constraints (and 
    (preference throwToBinFromDistance (exists (?d - dodgeball ?h - hexagonal_bin)
        (then 
            (once-measure (agent_holds ?d) (distance agent ?h))
            (hold (and (not (agent_holds ?d)) (in_motion ?d))) 
            (once (and (not (in_motion ?d)) (in ?h ?d)))
        )
    ))
)) 
(:scoring maximize (count-measure throwToBinFromDistance)
))
"""
=======
def load_game(game_name: str):
    game_path = pathlib.Path(get_project_dir() + f'/reward-machine/games/{game_name}.txt') 
    with open(game_path, 'r') as f:
        game = f.read()
    return game


TEST_GAME_LIBRARY = {
    'on-chair-bug': load_game("building_on_bug"),
    'test-building': load_game("building_base"),
    'test-building-on-chair': load_game("building_on_chair"),
    'test-building-in-bin': load_game("building_in_bin"),
    'test-building-touches-wall': load_game("building_touches_wall"),
    'test-throwing': load_game("throw_to_bin"),
    'test-throw-to-wall': load_game("throw_at_wall"),
    'test-measure': load_game("throw_measure_dist"),
    'test-wall-bounce': load_game("throw_bounce_wall_bin"),
    'test-setup': load_game("throw_with_setup"),
}
>>>>>>> 5df5a318

if __name__ == "__main__":
    game_handler = GameHandler(TEST_GAME_LIBRARY['test-setup'])
    score = None

    trace_path = SETUP_TEST_TRACE.resolve().as_posix()

    for idx, (state, is_final) in enumerate(_load_trace(trace_path)):
        print(f"\n\n================================PROCESSING STATE {idx} ================================")
        state = FullState.from_state_dict(state)
        score = game_handler.process(state, is_final)
        if score is not None:
            break

    score = game_handler.score(game_handler.scoring)

    if score is not None:
        print("\n\nSCORE ACHIEVED:", score)

    print("\nPREFERENCE SATISFACTIONS")
    for key, val in game_handler.preference_satisfactions.items():
        print(key + ":")
        for sat in val:
            print(f"\t{sat}")<|MERGE_RESOLUTION|>--- conflicted
+++ resolved
@@ -48,270 +48,6 @@
             for idx, event in enumerate(batch['events']):
                 yield (event, (idx == len(batch['events']) - 1) and (batch_idx == len(trace) - 1)) # make sure we're in the last batch and the last event
 
-<<<<<<< HEAD
-# (once (and (agent_holds ?d) (< (distance agent ?d) 5)))
-# (hold-while (and (not (agent_holds ?d)) (in_motion ?d)) (agent_crouches) (agent_holds ?h))
-# (:terminal (or (>= (count throwAttempt) 5) (not (= (count throwBallToBin) 2) )))
-# (:terminal (>= (count throwAttempt) 5))
-TEST_THROWING_GAME = """
-    (define (game 61267978e96853d3b974ca53-23) (:domain many-objects-room-v1)
-
-    (:constraints (and 
-        (forall (?b - (either dodgeball golfball)) 
-            (preference throwBallToBin (exists (?h - hexagonal_bin)
-                (then
-                    (once (agent_holds ?b))
-                    (hold (and (not (agent_holds ?b)) (in_motion ?b))) 
-                    (once (and (not (in_motion ?b)) (in ?h ?b)))
-                )
-            ))
-        )
-
-        (preference throwAttempt
-            (exists (?d - ball)
-                (then 
-                    (once (agent_holds ?d))
-                    (hold (and (not (agent_holds ?d)) (in_motion ?d))) 
-                    (once (not (in_motion ?d)))
-                )
-            )
-        )
-
-    ))
-
-    (:scoring maximize (+
-        (count throwBallToBin)
-        (- (/ (count throwAttempt) 5))
-    )))
-    """
-
-TEST_THROW_BOUNCE_GAME = """
-    (define (game 61267978e96853d3b974ca53-23) (:domain many-objects-room-v1)
-
-    (:constraints (and 
-
-        (preference throwToWallToBin
-            (exists (?w - wall ?b - ball ?h - hexagonal_bin) 
-                (then 
-                    (once (agent_holds ?b))
-                    (hold-while (and (not (agent_holds ?b)) (in_motion ?b)) (touch ?w ?b))
-                    (once  (and (in ?h ?b) (not (in_motion ?b))))
-                )
-            )
-        )
-    ))
-
-    (:scoring maximize (+
-        (* (count throwToWallToBin) 10)
-    )))
-"""
-
-
-TEST_THROW_BALL_AT_WALL_GAME = """
-    (define (game 61267978e96853d3b974ca53-23) (:domain many-objects-room-v1)
-
-    (:constraints (and 
-
-        (preference throwToWall
-            (exists (?w - wall ?b - ball) 
-                (then 
-                    (once (agent_holds ?b))
-                    (hold-while  
-                        (and (not (agent_holds ?b)) (in_motion ?b))
-                        (touch ?b ?w)
-                    ) 
-                    (once (not (in_motion ?b)))
-                )
-            )
-        )
-    ))
-
-    (:scoring maximize (+
-        (* (count throwToWall) 1)
-    )))
-"""
-
-# (game-optional (not (exists (?g - game_object) (on desk ?g))))
-# (forall (?g - game_object) (game-optional (not (on desk ?g))))
-
-TEST_SETUP_GAME = """
-(define (game 60d432ce6e413e7509dd4b78-22) (:domain many-objects-room-v1)  ; 22
-(:setup (and 
-    (exists (?h - hexagonal_bin) (game-conserved (on bed ?h)))
-    (forall (?b - ball) (game-optional (on desk ?b)))
-))
-(:constraints (and 
-    (preference throwToBin
-        (exists (?b - ball ?h - hexagonal_bin) 
-            (then 
-                (once (agent_holds ?b))
-                (hold (and (not (agent_holds ?b)) (in_motion ?b)))
-                (once  (and (in ?h ?b) (not (in_motion ?b))))
-            )
-        )
-    )
-))
-(:scoring maximize (+ 
-    (* (count throwToBin) 1)
-)))
-"""
-
-TEST_AT_END_GAME = """
-(define (game 613e4bf960ca68f8de00e5e7-17) (:domain many-objects-room-v1)  ; 17/18
-
-(:constraints (and 
-    (preference castleBuilt (exists (?b - bridge_block ?f - flat_block ?t - tall_cylindrical_block ?c - cube_block ?p - pyramid_block)
-        (at-end
-            (and 
-                (on ?b ?f)
-                (on ?f ?t)
-                (on ?t ?c)
-                (on ?c ?p)
-            )
-        )
-    ))
-))
-(:scoring maximize (+ 
-    (* 10 (count-once-per-objects castleBuilt))
-)))
-"""
-
-TEST_BLOCK_STACK_GAME = """
-(define (game block-test) (:domain many-objects-room-v1)
-(:constraints (and 
-        (preference blockOnBlock
-            (exists (?b1 ?b2 - block)
-                (then 
-                    (once (agent_holds ?b1))
-                    (hold (or (in_motion ?b1) (on ?b2 ?b1)))
-                    (hold (on ?b2 ?b1))
-                    (once (or (in_motion ?b1) (in_motion ?b2)))
-                )
-            )
-        )
-))
-(:scoring maximize (+
-    (* (count blockOnBlock) 1)
-)))
-"""
-
-
-TEST_BUILDING_GAME = """
-(define (game building-test) (:domain many-objects-room-v1)
-(:constraints (and 
-    (forall (?b - building) 
-        (preference blockInBuildingAtEnd (exists (?l - block)
-            (at-end
-                (and 
-                    (in ?b ?l)
-                )
-            )
-        ))
-    )
-))
-(:scoring maximize (+
-    (* (count blockInBuildingAtEnd) 1)
-))
-)
-"""
-
-
-TEST_ON_BUG_GAME = """
-(define (game building-test) (:domain many-objects-room-v1)
-(:constraints (and 
-    (preference chairOnTallRectBlock (exists (?c - chair ?l - tall_rect_block)
-        (at-end
-            (and 
-                (on ?l ?c)
-            )
-        )
-    ))
-))
-(:scoring maximize (+
-    (* (count chairOnTallRectBlock) 1)
-))
-)
-"""
-
-
-TEST_BUILDING_ON_CHAIR_GAME = """
-(define (game building-test) (:domain many-objects-room-v1)
-(:constraints (and 
-    (forall (?b - building) 
-        (preference blockInBuildingOnChairAtEnd (exists (?c - chair ?l - block)
-            (at-end
-                (and 
-                    (in ?b ?l)
-                    (on ?c ?b)
-                )
-            )
-        ))
-    )
-))
-(:scoring maximize (+
-    (* (count blockInBuildingOnChairAtEnd) 2)
-))
-)
-"""
-
-
-TEST_BUILDING_IN_BIN_GAME = """
-(define (game building-test) (:domain medium-objects-room-v1)
-(:constraints (and 
-    (forall (?b - building) 
-        (preference blockInBuildingInBinAtEnd (exists (?h - hexagonal_bin ?l - block)
-            (at-end
-                (and 
-                    (in ?b ?l)
-                    (in ?h ?b)
-                )
-            )
-        ))
-    )
-))
-(:scoring maximize (+
-    (* (count blockInBuildingInBinAtEnd) 2)
-))
-)
-"""
-
-
-TEST_BUILDING_TOUCHES_WALL_GAME = """
-(define (game building-test) (:domain medium-objects-room-v1)
-(:constraints (and 
-    (forall (?b - building) 
-        (preference blockInBuildingTouchingWallAtEnd (exists (?w - wall ?l - block)
-            (at-end
-                (and 
-                    (in ?b ?l)
-                    (touch ?w ?b)
-                )
-            )
-        ))
-    )
-))
-(:scoring maximize (+
-    (* (count blockInBuildingTouchingWallAtEnd) 2)
-))
-)
-"""
-
-TEST_MEASURE_GAME = """
-(define (game 616da508e4014f74f43c8433-77) (:domain many-objects-room-v1)
-
-(:constraints (and 
-    (preference throwToBinFromDistance (exists (?d - dodgeball ?h - hexagonal_bin)
-        (then 
-            (once-measure (agent_holds ?d) (distance agent ?h))
-            (hold (and (not (agent_holds ?d)) (in_motion ?d))) 
-            (once (and (not (in_motion ?d)) (in ?h ?d)))
-        )
-    ))
-)) 
-(:scoring maximize (count-measure throwToBinFromDistance)
-))
-"""
-=======
 def load_game(game_name: str):
     game_path = pathlib.Path(get_project_dir() + f'/reward-machine/games/{game_name}.txt') 
     with open(game_path, 'r') as f:
@@ -331,7 +67,6 @@
     'test-wall-bounce': load_game("throw_bounce_wall_bin"),
     'test-setup': load_game("throw_with_setup"),
 }
->>>>>>> 5df5a318
 
 if __name__ == "__main__":
     game_handler = GameHandler(TEST_GAME_LIBRARY['test-setup'])
