--- conflicted
+++ resolved
@@ -702,11 +702,7 @@
   },
   {
    "cell_type": "code",
-<<<<<<< HEAD
    "execution_count": 10,
-=======
-   "execution_count": 1,
->>>>>>> bcdfc8f2
    "metadata": {},
    "outputs": [
     {
