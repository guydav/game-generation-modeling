import numpy as np



# ===================================================================================================

<<<<<<< HEAD
# ====================================== FUNCTION DEFINITIONS =======================================

def _distance(obj1, obj2):
    return np.linalg.norm(np.array(obj1["position"]) - np.array(obj2["position"]))

# ===================================================================================================

OBJECTS_BY_TYPE = {"ball": ["blue-dodgeball-1", "red-dodgeball-1", "pink-dodgeball-1"],
                   "golfball": ["golfball-1"],
                   "bin": ["hexagonal-bin-1", "hexagonal-bin-2"],
                   "wall": ["left-wall-1", "right-wall-1", "front-wall-1", "back-wall-1"]}
=======
# TODO: this should also be conditional on which room we're in
OBJECTS_BY_TYPE = {
        "ball": [
                'Dodgeball|+00.70|+01.11|-02.80',
                'Dodgeball|+00.44|+01.13|-02.80',
                'Dodgeball|+00.19|+01.13|-02.80',
                'Beachball|+02.29|+00.19|-02.88',
                'Golfball|+01.05|+01.04|-02.70',
                'Golfball|+00.96|+01.04|-02.70',
                'Golfball|+01.14|+01.04|-02.70'
        ],
        "block": [
                'TallRectBlock|-02.95|+02.05|-02.52',
                'TallRectBlock|-02.95|+02.05|-02.72',
                'TallRectBlock|-02.95|+02.05|-02.31',
                'LongCylinderBlock|-02.82|+00.19|-02.09',
                'LongCylinderBlock|-02.94|+00.19|-02.24',
                'LongCylinderBlock|-02.93|+00.19|-01.93',
                'CylinderBlock|-02.95|+01.62|-01.95',
                'CylinderBlock|-02.97|+01.62|-01.50',
                'CylinderBlock|-03.02|+01.62|-01.73',
                'CubeBlock|-02.97|+01.26|-01.94',
                'CubeBlock|-02.96|+01.26|-01.72',
                'CubeBlock|-02.99|+01.26|-01.49',
                'PyramidBlock|-02.95|+01.61|-02.20',
                'PyramidBlock|-02.96|+01.61|-02.44',
                'PyramidBlock|-02.95|+01.61|-02.66',
                'FlatRectBlock|-02.93|+00.15|-02.84',
                'FlatRectBlock|-02.93|+00.05|-02.84',
                'FlatRectBlock|-02.93|+00.25|-02.84',
                'TriangleBlock|-02.92|+01.23|-02.23',
                'TriangleBlock|-02.95|+01.23|-02.69',
                'TriangleBlock|-02.94|+01.23|-02.46',
                'BridgeBlock|-02.92|+00.43|-02.52',
                'BridgeBlock|-02.92|+00.26|-02.52',
                'BridgeBlock|-02.92|+00.09|-02.52'
        ],
        "hexagonal_bin": ['GarbageCan|+00.75|-00.03|-02.74'],
        "wall": ["left-wall-1", "right-wall-1", "front-wall-1", "back-wall-1"]
}
>>>>>>> 9a7987f4

# A list of all objects that can be referred to directly as variables inside of a game
NAMED_OBJECTS = ["agent", "desk", "bed"]

OBJECTS_BY_TYPE.update({obj: [obj] for obj in NAMED_OBJECTS})


# ===================================================================================================

STATIC_OBJECTS = {"desk": {"name": "desk", "position": [20, 20, 0], "velocity": [0, 0, 0],
                           "objectType": "desk", "color": "brown"}}

SAMPLE_TRAJECTORY = [# Starting state: nothing held
                     {"objects": {"blue-dodgeball-1": {"name": "blue-dodgeball-1", "position": [4, 0, 0],
                                                    "velocity": [0, 0, 0], "objectType": "ball", 
                                                    "color": "blue"},

                               "pink-dodgeball-1": {"name": "pink-dodgeball-1", "position": [0, 4, 0],
                                                    "velocity": [0, 0, 0], "objectType": "ball",
                                                    "color": "pink"},

                               "red-dodgeball-1": {"name": "red-dodgeball-1", "position": [4, 4, 0],
                                                    "velocity": [0, 0, 0], "objectType": "ball",
                                                    "color": "red"},

                               "golfball-1": {"name": "golfball-1", "poisition": [6, 3, 0], "velocity": [0, 0, 0],
                                              "objectType": "golfball", "color": "white"},

                               "hexagonal-bin-1": {"name": "hexagonal-bin-1", "position": [9, 9, 0],
                                                    "velocity": [0, 0, 0], "objectType": "bin"},

                               "hexagonal-bin-2": {"name": "hexagonal-bin-2", "position": [10, 15, 0],
                                                    "velocity": [0, 0, 0], "objectType": "bin"},

                               "left-wall-1": {"name": "left-wall-1", "position": [0, 10, 10],
                                               "velocity": [0, 0, 0], "objectType": "wall"},

                               "right-wall-1": {"name": "right-wall-1", "position": [20, 10, 10],
                                                "velocity": [0, 0, 0], "objectType": "wall"},

                               "front-wall-1": {"name": "front-wall-1", "position": [10, 0, 10],
                                                "velocity": [0, 0, 0], "objectType": "wall"},

                               "back-wall-1": {"name": "back-wall-1", "position": [10, 20, 10],
                                                "velocity": [0, 0, 0], "objectType": "wall"},

                               "agent": {"name": "agent", "position": [0, 0, 0], "velocity": [0, 0, 0],
                                         "is_crouching": False, "holding": None, "objectType": "agent"},
                              },

                      "game_start": True,
                      "game_over": False},

                     # State 2: agent moves closer to red ball
                     {"objects": {"blue-dodgeball-1": {"name": "blue-dodgeball-1", "position": [4, 0, 0],
                                                    "velocity": [0, 0, 0], "objectType": "ball", 
                                                    "color": "blue"},

                               "pink-dodgeball-1": {"name": "pink-dodgeball-1", "position": [0, 4, 0],
                                                    "velocity": [0, 0, 0], "objectType": "ball",
                                                    "color": "pink"},

                               "red-dodgeball-1": {"name": "red-dodgeball-1", "position": [4, 4, 0],
                                                    "velocity": [0, 0, 0], "objectType": "ball",
                                                    "color": "red"},

                               "golfball-1": {"name": "golfball-1", "poisition": [6, 3, 0], "velocity": [0, 0, 0],
                                              "objectType": "golfball", "color": "white"},

                               "hexagonal-bin-1": {"name": "hexagonal-bin-1", "position": [9, 9, 0],
                                                    "velocity": [0, 0, 0], "objectType": "bin"},

                               "hexagonal-bin-2": {"name": "hexagonal-bin-2", "position": [10, 15, 0],
                                                    "velocity": [0, 0, 0], "objectType": "bin"},

                               "left-wall-1": {"name": "left-wall-1", "position": [0, 10, 10],
                                               "velocity": [0, 0, 0], "objectType": "wall"},

                               "right-wall-1": {"name": "right-wall-1", "position": [20, 10, 10],
                                                "velocity": [0, 0, 0], "objectType": "wall"},

                               "front-wall-1": {"name": "front-wall-1", "position": [10, 0, 10],
                                                "velocity": [0, 0, 0], "objectType": "wall"},

                               "back-wall-1": {"name": "back-wall-1", "position": [10, 20, 10],
                                                "velocity": [0, 0, 0], "objectType": "wall"},

                               "agent": {"name": "agent", "position": [3, 3, 0], "velocity": [0, 0, 0],
                                         "is_crouching": False, "holding": None, "objectType": "agent"},
                              },

                      "game_start": False,
                      "game_over": False},

                     # State 3: red ball picked up
                     {"objects": {"blue-dodgeball-1": {"name": "blue-dodgeball-1", "position": [4, 0, 0],
                                                    "velocity": [0, 0, 0], "objectType": "ball", 
                                                    "color": "blue"},

                               "pink-dodgeball-1": {"name": "pink-dodgeball-1", "position": [0, 4, 0],
                                                    "velocity": [0, 0, 0], "objectType": "ball",
                                                    "color": "pink"},

                               "red-dodgeball-1": {"name": "red-dodgeball-1", "position": [4, 4, 0],
                                                    "velocity": [0, 0, 0], "objectType": "ball",
                                                    "color": "red"},

                               "golfball-1": {"name": "golfball-1", "poisition": [6, 3, 0], "velocity": [0, 0, 0],
                                              "objectType": "golfball", "color": "white"},

                               "hexagonal-bin-1": {"name": "hexagonal-bin-1", "position": [9, 9, 0],
                                                    "velocity": [0, 0, 0], "objectType": "bin"},

                               "hexagonal-bin-2": {"name": "hexagonal-bin-2", "position": [10, 15, 0],
                                                    "velocity": [0, 0, 0], "objectType": "bin"},

                               "left-wall-1": {"name": "left-wall-1", "position": [0, 10, 10],
                                               "velocity": [0, 0, 0], "objectType": "wall"},

                               "right-wall-1": {"name": "right-wall-1", "position": [20, 10, 10],
                                                "velocity": [0, 0, 0], "objectType": "wall"},

                               "front-wall-1": {"name": "front-wall-1", "position": [10, 0, 10],
                                                "velocity": [0, 0, 0], "objectType": "wall"},

                               "back-wall-1": {"name": "back-wall-1", "position": [10, 20, 10],
                                                "velocity": [0, 0, 0], "objectType": "wall"},

                               "agent": {"name": "agent", "position": [3, 3, 0], "velocity": [0, 0, 0],
                                         "is_crouching": False, "holding": "red-dodgeball-1", "objectType": "agent"},
                              },

                      "game_start": False,
                      "game_over": False},

                     # State 4: agent moves to [5, 5, 0]
                     {"objects": {"blue-dodgeball-1": {"name": "blue-dodgeball-1", "position": [4, 0, 0],
                                                    "velocity": [0, 0, 0], "objectType": "ball", 
                                                    "color": "blue"},

                               "pink-dodgeball-1": {"name": "pink-dodgeball-1", "position": [0, 4, 0],
                                                    "velocity": [0, 0, 0], "objectType": "ball",
                                                    "color": "pink"},

                               "red-dodgeball-1": {"name": "red-dodgeball-1", "position": [4, 4, 0],
                                                    "velocity": [0, 0, 0], "objectType": "ball",
                                                    "color": "red"},

                               "golfball-1": {"name": "golfball-1", "poisition": [6, 3, 0], "velocity": [0, 0, 0],
                                              "objectType": "golfball", "color": "white"},

                               "hexagonal-bin-1": {"name": "hexagonal-bin-1", "position": [9, 9, 0],
                                                    "velocity": [0, 0, 0], "objectType": "bin"},

                               "hexagonal-bin-2": {"name": "hexagonal-bin-2", "position": [10, 15, 0],
                                                    "velocity": [0, 0, 0], "objectType": "bin"},

                               "left-wall-1": {"name": "left-wall-1", "position": [0, 10, 10],
                                               "velocity": [0, 0, 0], "objectType": "wall"},

                               "right-wall-1": {"name": "right-wall-1", "position": [20, 10, 10],
                                                "velocity": [0, 0, 0], "objectType": "wall"},

                               "front-wall-1": {"name": "front-wall-1", "position": [10, 0, 10],
                                                "velocity": [0, 0, 0], "objectType": "wall"},

                               "back-wall-1": {"name": "back-wall-1", "position": [10, 20, 10],
                                                "velocity": [0, 0, 0], "objectType": "wall"},

                               "agent": {"name": "agent", "position": [5, 5, 0], "velocity": [0, 0, 0],
                                         "is_crouching": False, "holding": "red-dodgeball-1", "objectType": "agent"},
                              },

                      "game_start": False,
                      "game_over": False},

                     # State 5: ball released towards bin-1
                     {"objects": {"blue-dodgeball-1": {"name": "blue-dodgeball-1", "position": [4, 0, 0],
                                                    "velocity": [0, 0, 0], "objectType": "ball", 
                                                    "color": "blue"},

                               "pink-dodgeball-1": {"name": "pink-dodgeball-1", "position": [0, 4, 0],
                                                    "velocity": [0, 0, 0], "objectType": "ball",
                                                    "color": "pink"},

                               "red-dodgeball-1": {"name": "red-dodgeball-1", "position": [4, 4, 0],
                                                    "velocity": [2, 2, 0], "objectType": "ball",
                                                    "color": "red"},

                               "golfball-1": {"name": "golfball-1", "poisition": [6, 3, 0], "velocity": [0, 0, 0],
                                              "objectType": "golfball", "color": "white"},

                               "hexagonal-bin-1": {"name": "hexagonal-bin-1", "position": [9, 9, 0],
                                                    "velocity": [0, 0, 0], "objectType": "bin"},

                               "hexagonal-bin-2": {"name": "hexagonal-bin-2", "position": [10, 15, 0],
                                                    "velocity": [0, 0, 0], "objectType": "bin"},

                               "left-wall-1": {"name": "left-wall-1", "position": [0, 10, 10],
                                               "velocity": [0, 0, 0], "objectType": "wall"},

                               "right-wall-1": {"name": "right-wall-1", "position": [20, 10, 10],
                                                "velocity": [0, 0, 0], "objectType": "wall"},

                               "front-wall-1": {"name": "front-wall-1", "position": [10, 0, 10],
                                                "velocity": [0, 0, 0], "objectType": "wall"},

                               "back-wall-1": {"name": "back-wall-1", "position": [10, 20, 10],
                                                "velocity": [0, 0, 0], "objectType": "wall"},

                               "agent": {"name": "agent", "position": [5, 5, 0], "velocity": [0, 0, 0],
                                         "is_crouching": False, "holding": None, "objectType": "agent"},
                              },

                      "game_start": False,
                      "game_over": False},

                     # State 6: ball travels towards bin-1, agent crouches and moves back to [3, 3, 0]
                     {"objects": {"blue-dodgeball-1": {"name": "blue-dodgeball-1", "position": [4, 0, 0],
                                                    "velocity": [0, 0, 0], "objectType": "ball", 
                                                    "color": "blue"},

                               "pink-dodgeball-1": {"name": "pink-dodgeball-1", "position": [0, 4, 0],
                                                    "velocity": [0, 0, 0], "objectType": "ball",
                                                    "color": "pink"},

                               "red-dodgeball-1": {"name": "red-dodgeball-1", "position": [6, 6, 0],
                                                    "velocity": [2, 2, 0], "objectType": "ball",
                                                    "color": "red"},

                               "golfball-1": {"name": "golfball-1", "poisition": [6, 3, 0], "velocity": [0, 0, 0],
                                              "objectType": "golfball", "color": "white"},

                               "hexagonal-bin-1": {"name": "hexagonal-bin-1", "position": [9, 9, 0],
                                                    "velocity": [0, 0, 0], "objectType": "bin"},

                               "hexagonal-bin-2": {"name": "hexagonal-bin-2", "position": [10, 15, 0],
                                                    "velocity": [0, 0, 0], "objectType": "bin"},

                               "left-wall-1": {"name": "left-wall-1", "position": [0, 10, 10],
                                               "velocity": [0, 0, 0], "objectType": "wall"},

                               "right-wall-1": {"name": "right-wall-1", "position": [20, 10, 10],
                                                "velocity": [0, 0, 0], "objectType": "wall"},

                               "front-wall-1": {"name": "front-wall-1", "position": [10, 0, 10],
                                                "velocity": [0, 0, 0], "objectType": "wall"},

                               "back-wall-1": {"name": "back-wall-1", "position": [10, 20, 10],
                                                "velocity": [0, 0, 0], "objectType": "wall"},

                               "agent": {"name": "agent", "position": [3, 3, 0], "velocity": [0, 0, 0],
                                         "is_crouching": True, "holding": None, "objectType": "agent"},
                              },

                      "game_start": False,
                      "game_over": False},

                     # State 7: ball travels towards bin-1, agent picks up bin-1
                     {"objects": {"blue-dodgeball-1": {"name": "blue-dodgeball-1", "position": [4, 0, 0],
                                                    "velocity": [0, 0, 0], "objectType": "ball", 
                                                    "color": "blue"},

                               "pink-dodgeball-1": {"name": "pink-dodgeball-1", "position": [0, 4, 0],
                                                    "velocity": [0, 0, 0], "objectType": "ball",
                                                    "color": "pink"},

                               "red-dodgeball-1": {"name": "red-dodgeball-1", "position": [8, 8, 0],
                                                    "velocity": [2, 2, 0], "objectType": "ball",
                                                    "color": "red"},

                               "golfball-1": {"name": "golfball-1", "poisition": [6, 3, 0], "velocity": [0, 0, 0],
                                              "objectType": "golfball", "color": "white"},

                               "hexagonal-bin-1": {"name": "hexagonal-bin-1", "position": [9, 9, 0],
                                                    "velocity": [0, 0, 0], "objectType": "bin"},

                               "hexagonal-bin-2": {"name": "hexagonal-bin-2", "position": [10, 15, 0],
                                                    "velocity": [0, 0, 0], "objectType": "bin"},

                               "left-wall-1": {"name": "left-wall-1", "position": [0, 10, 10],
                                               "velocity": [0, 0, 0], "objectType": "wall"},

                               "right-wall-1": {"name": "right-wall-1", "position": [20, 10, 10],
                                                "velocity": [0, 0, 0], "objectType": "wall"},

                               "front-wall-1": {"name": "front-wall-1", "position": [10, 0, 10],
                                                "velocity": [0, 0, 0], "objectType": "wall"},

                               "back-wall-1": {"name": "back-wall-1", "position": [10, 20, 10],
                                                "velocity": [0, 0, 0], "objectType": "wall"},

                               "agent": {"name": "agent", "position": [3, 3, 0], "velocity": [0, 0, 0],
                                         "is_crouching": True, "holding": "hexagonal-bin-1", "objectType": "agent"},
                              },

                      "game_start": False,
                      "game_over": False},

                     # State 8: ball reaches bin-1 but has velocity still, agent stands up and drops bin-1
                     {"objects": {"blue-dodgeball-1": {"name": "blue-dodgeball-1", "position": [4, 0, 0],
                                                    "velocity": [0, 0, 0], "objectType": "ball", 
                                                    "color": "blue"},

                               "pink-dodgeball-1": {"name": "pink-dodgeball-1", "position": [0, 4, 0],
                                                    "velocity": [0, 0, 0], "objectType": "ball",
                                                    "color": "pink"},

                               "red-dodgeball-1": {"name": "red-dodgeball-1", "position": [9, 9, 0],
                                                    "velocity": [0.2, 0.2, 0], "objectType": "ball",
                                                    "color": "red"},

                               "golfball-1": {"name": "golfball-1", "poisition": [6, 3, 0], "velocity": [0, 0, 0],
                                              "objectType": "golfball", "color": "white"},

                               "hexagonal-bin-1": {"name": "hexagonal-bin-1", "position": [9, 9, 0],
                                                    "velocity": [0, 0, 0], "objectType": "bin"},

                               "hexagonal-bin-2": {"name": "hexagonal-bin-2", "position": [10, 15, 0],
                                                    "velocity": [0, 0, 0], "objectType": "bin"},

                               "left-wall-1": {"name": "left-wall-1", "position": [0, 10, 10],
                                               "velocity": [0, 0, 0], "objectType": "wall"},

                               "right-wall-1": {"name": "right-wall-1", "position": [20, 10, 10],
                                                "velocity": [0, 0, 0], "objectType": "wall"},

                               "front-wall-1": {"name": "front-wall-1", "position": [10, 0, 10],
                                                "velocity": [0, 0, 0], "objectType": "wall"},

                               "back-wall-1": {"name": "back-wall-1", "position": [10, 20, 10],
                                                "velocity": [0, 0, 0], "objectType": "wall"},

                               "agent": {"name": "agent", "position": [3, 3, 0], "velocity": [0, 0, 0],
                                         "is_crouching": False, "holding": None, "objectType": "agent"},
                              },

                      "game_start": False,
                      "game_over": False},

                     # State 9: ball stops moving in bin
                     {"objects": {"blue-dodgeball-1": {"name": "blue-dodgeball-1", "position": [4, 0, 0],
                                                    "velocity": [0, 0, 0], "objectType": "ball", 
                                                    "color": "blue"},

                               "pink-dodgeball-1": {"name": "pink-dodgeball-1", "position": [0, 4, 0],
                                                    "velocity": [0, 0, 0], "objectType": "ball",
                                                    "color": "pink"},

                               "red-dodgeball-1": {"name": "red-dodgeball-1", "position": [9, 9, 0],
                                                    "velocity": [0, 0, 0], "objectType": "ball",
                                                    "color": "red"},

                               "golfball-1": {"name": "golfball-1", "poisition": [6, 3, 0], "velocity": [0, 0, 0],
                                              "objectType": "golfball", "color": "white"},

                               "hexagonal-bin-1": {"name": "hexagonal-bin-1", "position": [9, 9, 0],
                                                    "velocity": [0, 0, 0], "objectType": "bin"},

                               "hexagonal-bin-2": {"name": "hexagonal-bin-2", "position": [10, 15, 0],
                                                    "velocity": [0, 0, 0], "objectType": "bin"},

                               "left-wall-1": {"name": "left-wall-1", "position": [0, 10, 10],
                                               "velocity": [0, 0, 0], "objectType": "wall"},

                               "right-wall-1": {"name": "right-wall-1", "position": [20, 10, 10],
                                                "velocity": [0, 0, 0], "objectType": "wall"},

                               "front-wall-1": {"name": "front-wall-1", "position": [10, 0, 10],
                                                "velocity": [0, 0, 0], "objectType": "wall"},

                               "back-wall-1": {"name": "back-wall-1", "position": [10, 20, 10],
                                                "velocity": [0, 0, 0], "objectType": "wall"},

                               "agent": {"name": "agent", "position": [3, 3, 0], "velocity": [0, 0, 0],
                                         "is_crouching": False, "holding": None, "objectType": "agent"},
                              },

                      "game_start": False,
                      "game_over": False},

                     # State 10: game ends
                     {"objects": {"blue-dodgeball-1": {"name": "blue-dodgeball-1", "position": [4, 0, 0],
                                                    "velocity": [0, 0, 0], "objectType": "ball", 
                                                    "color": "blue"},

                               "pink-dodgeball-1": {"name": "pink-dodgeball-1", "position": [0, 4, 0],
                                                    "velocity": [0, 0, 0], "objectType": "ball",
                                                    "color": "pink"},

                               "red-dodgeball-1": {"name": "red-dodgeball-1", "position": [9, 9, 0],
                                                    "velocity": [0, 0, 0], "objectType": "ball",
                                                    "color": "red"},

                               "golfball-1": {"name": "golfball-1", "poisition": [6, 3, 0], "velocity": [0, 0, 0],
                                              "objectType": "golfball", "color": "white"},

                               "hexagonal-bin-1": {"name": "hexagonal-bin-1", "position": [9, 9, 0],
                                                    "velocity": [0, 0, 0], "objectType": "bin"},

                               "hexagonal-bin-2": {"name": "hexagonal-bin-2", "position": [10, 15, 0],
                                                    "velocity": [0, 0, 0], "objectType": "bin"},

                               "left-wall-1": {"name": "left-wall-1", "position": [0, 10, 10],
                                               "velocity": [0, 0, 0], "objectType": "wall"},

                               "right-wall-1": {"name": "right-wall-1", "position": [20, 10, 10],
                                                "velocity": [0, 0, 0], "objectType": "wall"},

                               "front-wall-1": {"name": "front-wall-1", "position": [10, 0, 10],
                                                "velocity": [0, 0, 0], "objectType": "wall"},

                               "back-wall-1": {"name": "back-wall-1", "position": [10, 20, 10],
                                                "velocity": [0, 0, 0], "objectType": "wall"},

                               "agent": {"name": "agent", "position": [3, 3, 0], "velocity": [0, 0, 0],
                                         "is_crouching": False, "holding": None, "objectType": "agent"},
                              },

                      "game_start": False,
                      "game_over": True},

                    ]

# Add the static objects to each state in the trajectory
for state in SAMPLE_TRAJECTORY:
    for obj, info in STATIC_OBJECTS.items():
        state["objects"][obj] = info<|MERGE_RESOLUTION|>--- conflicted
+++ resolved
@@ -4,19 +4,6 @@
 
 # ===================================================================================================
 
-<<<<<<< HEAD
-# ====================================== FUNCTION DEFINITIONS =======================================
-
-def _distance(obj1, obj2):
-    return np.linalg.norm(np.array(obj1["position"]) - np.array(obj2["position"]))
-
-# ===================================================================================================
-
-OBJECTS_BY_TYPE = {"ball": ["blue-dodgeball-1", "red-dodgeball-1", "pink-dodgeball-1"],
-                   "golfball": ["golfball-1"],
-                   "bin": ["hexagonal-bin-1", "hexagonal-bin-2"],
-                   "wall": ["left-wall-1", "right-wall-1", "front-wall-1", "back-wall-1"]}
-=======
 # TODO: this should also be conditional on which room we're in
 OBJECTS_BY_TYPE = {
         "ball": [
@@ -57,7 +44,6 @@
         "hexagonal_bin": ['GarbageCan|+00.75|-00.03|-02.74'],
         "wall": ["left-wall-1", "right-wall-1", "front-wall-1", "back-wall-1"]
 }
->>>>>>> 9a7987f4
 
 # A list of all objects that can be referred to directly as variables inside of a game
 NAMED_OBJECTS = ["agent", "desk", "bed"]
