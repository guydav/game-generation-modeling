--- conflicted
+++ resolved
@@ -381,15 +381,10 @@
    ],
    "source": [
     "# map_mcmc = utils.load_data('2023_04_1', 'samples', 'mcmc_full_features_map')\n",
-<<<<<<< HEAD
     "section_sampler_mcmc = typing.cast(MCMCRegrowthSampler, utils.load_data('2023_04_24', 'samples', 'mcmc_full_features_section_sampler_non_greedy'))\n",
     "print(len(section_sampler_mcmc.feature_names), \n",
     "      section_sampler_mcmc.n_samples_per_step if hasattr(section_sampler_mcmc, 'n_samples_per_step') else None, \n",
     "      section_sampler_mcmc.plateau_patience_steps)\n",
-=======
-    "section_sampler_mcmc = typing.cast(MCMCRegrowthSampler, utils.load_data('2023_04_19', 'samples', 'mcmc_full_features_section_sampler_non_greedy'))\n",
-    "print(len(section_sampler_mcmc.feature_names))\n",
->>>>>>> 72324b11
     "\n",
     "# map_samples_energies = [s[2] for s in map_mcmc.samples]\n",
     "section_sampler_samples_energies = [s[2] for s in section_sampler_mcmc.samples]\n",
@@ -405,15 +400,9 @@
     {
      "data": {
       "text/plain": [
-<<<<<<< HEAD
        "(tensor(-74.5803),\n",
        " tensor([-77.4642, -77.0426, -77.0426, -73.9979, -73.7873, -73.5940, -73.4444,\n",
        "         -73.3213, -73.2136, -72.8955]))"
-=======
-       "(tensor(-74.3646),\n",
-       " tensor([-77.0426, -77.0426, -75.5996, -75.4106, -74.7085, -74.7085, -73.4398,\n",
-       "         -73.4201, -71.4208, -70.8529]))"
->>>>>>> 72324b11
       ]
      },
      "execution_count": 28,
@@ -441,11 +430,7 @@
      "name": "stdout",
      "output_type": "stream",
      "text": [
-<<<<<<< HEAD
       "tensor([14, 21, 79, 41, 16, 98, 86, 48, 58, 36])\n"
-=======
-      "tensor([91, 67, 86, 17, 81, 31, 83, 79, 50, 47])\n"
->>>>>>> 72324b11
      ]
     }
    ],
@@ -456,17 +441,12 @@
   },
   {
    "cell_type": "code",
-<<<<<<< HEAD
    "execution_count": 11,
-=======
-   "execution_count": 30,
->>>>>>> 72324b11
    "metadata": {},
    "outputs": [
     {
      "data": {
       "text/plain": [
-<<<<<<< HEAD
        "((0,\n",
        "  1,\n",
        "  2,\n",
@@ -756,39 +736,6 @@
       ]
      },
      "execution_count": 11,
-=======
-       "(0,\n",
-       " 1,\n",
-       " 2,\n",
-       " 3,\n",
-       " 4,\n",
-       " 5,\n",
-       " 6,\n",
-       " 7,\n",
-       " 8,\n",
-       " 9,\n",
-       " 10,\n",
-       " 11,\n",
-       " 14,\n",
-       " 16,\n",
-       " 17,\n",
-       " 20,\n",
-       " 21,\n",
-       " 27,\n",
-       " 29,\n",
-       " 31,\n",
-       " 32,\n",
-       " 35,\n",
-       " 36,\n",
-       " 38,\n",
-       " 41,\n",
-       " 46,\n",
-       " 62,\n",
-       " 67)"
-      ]
-     },
-     "execution_count": 30,
->>>>>>> 72324b11
      "metadata": {},
      "output_type": "execute_result"
     }
@@ -800,21 +747,13 @@
   },
   {
    "cell_type": "code",
-<<<<<<< HEAD
    "execution_count": 16,
-=======
-   "execution_count": 37,
->>>>>>> 72324b11
    "metadata": {},
    "outputs": [
     {
      "data": {
       "text/markdown": [
-<<<<<<< HEAD
        "### Energy of visualized game: -77.464"
-=======
-       "### Energy of visualized game: -74.709"
->>>>>>> 72324b11
       ],
       "text/plain": [
        "<IPython.core.display.Markdown object>"
@@ -839,7 +778,6 @@
     {
      "data": {
       "text/markdown": [
-<<<<<<< HEAD
        "| Features increasing energy (= more fake)                                  | Features decreasing energy (= more real)                                         |\n",
        "|---------------------------------------------------------------------------|----------------------------------------------------------------------------------|\n",
        "| agent_holds_arg_types_balls_constraints: **1.025** = (1.000) * 1.025      | ast_ngram_full_n_7_score: **-25.828** = (0.886) * -29.148                        |\n",
@@ -862,29 +800,6 @@
        "|                                                                           | max_depth_constraints_1: **-0.732** = (1.000) * -0.732                           |\n",
        "|                                                                           | node_count_terminal_0: **-0.703** = (1.000) * -0.703                             |\n",
        "|                                                                           | predicate_under_modal_hold_agent_holds: **-0.686** = (1.000) * -0.686            |"
-=======
-       "| Features increasing energy (= more fake)                                   | Features decreasing energy (= more real)                                         |\n",
-       "|----------------------------------------------------------------------------|----------------------------------------------------------------------------------|\n",
-       "| max_depth_scoring_1: **0.929** = (1.000) * 0.929                           | ast_ngram_full_n_7_score: **-26.002** = (0.892) * -29.148                        |\n",
-       "| max_number_variables_types_quantified_types_1: **0.738** = (1.000) * 0.738 | ast_ngram_constraints_n_7_score: **-20.892** = (0.977) * -21.388                 |\n",
-       "| node_count_scoring_0: **0.318** = (1.000) * 0.318                          | all_variables_used: **-5.121** = (1.000) * -5.121                                |\n",
-       "| on_arg_types_furniture_balls_constraints: **0.311** = (1.000) * 0.311      | all_preferences_used: **-4.585** = (1.000) * -4.585                              |\n",
-       "| mean_depth_constraints_0: **0.159** = (1.000) * 0.159                      | ast_ngram_scoring_n_5_score: **-3.752** = (0.987) * -3.801                       |\n",
-       "| max_depth_constraints_0: **0.007** = (1.000) * 0.007                       | all_variables_defined: **-2.156** = (1.000) * -2.156                             |\n",
-       "|                                                                            | mean_depth_setup_0: **-2.025** = (1.000) * -2.025                                |\n",
-       "|                                                                            | max_depth_setup_0: **-1.956** = (1.000) * -1.956                                 |\n",
-       "|                                                                            | node_count_setup_0: **-1.848** = (1.000) * -1.848                                |\n",
-       "|                                                                            | section_doesnt_exist_setup: **-1.837** = (1.000) * -1.837                        |\n",
-       "|                                                                            | mean_depth_scoring_1: **-1.116** = (1.000) * -1.116                              |\n",
-       "|                                                                            | mean_depth_terminal_0: **-0.917** = (1.000) * -0.917                             |\n",
-       "|                                                                            | max_depth_terminal_0: **-0.906** = (1.000) * -0.906                              |\n",
-       "|                                                                            | max_quantification_count_setup_0: **-0.857** = (1.000) * -0.857                  |\n",
-       "|                                                                            | max_number_variables_types_quantified_variables_1: **-0.771** = (1.000) * -0.771 |\n",
-       "|                                                                            | section_doesnt_exist_terminal: **-0.761** = (1.000) * -0.761                     |\n",
-       "|                                                                            | node_count_terminal_0: **-0.703** = (1.000) * -0.703                             |\n",
-       "|                                                                            | node_count_constraints_0: **-0.547** = (1.000) * -0.547                          |\n",
-       "|                                                                            | max_quantification_count_constraints_1: **-0.428** = (1.000) * -0.428            |"
->>>>>>> 72324b11
       ],
       "text/plain": [
        "<IPython.core.display.Markdown object>"
@@ -909,17 +824,12 @@
      "data": {
       "text/markdown": [
        "```pddl\n",
-<<<<<<< HEAD
        "(define (game mcmc-14-4) (:domain many-objects-room-v1)\n",
-=======
-       "(define (game mcmc-31-1) (:domain few-objects-room-v1)\n",
->>>>>>> 72324b11
        "(:constraints\n",
        "  (and\n",
        "    (preference preference0\n",
        "      (exists (?v0 - dodgeball)\n",
        "        (at-end\n",
-<<<<<<< HEAD
        "          (on rug ?v0)\n",
        "        )\n",
        "      )\n",
@@ -936,9 +846,6 @@
        "        (then\n",
        "          (once (agent_holds ?v2) )\n",
        "          (hold (and (not (agent_holds ?v2) ) (in_motion ?v2) ) )\n",
-=======
-       "          (on bed ?v0)\n",
->>>>>>> 72324b11
        "        )\n",
        "      )\n",
        "    )\n",
