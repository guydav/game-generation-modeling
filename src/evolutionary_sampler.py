--- conflicted
+++ resolved
@@ -796,16 +796,8 @@
         ngram_model_path=args.ngram_model_path,
     )
 
-<<<<<<< HEAD
     # game_asts = list(cached_load_and_parse_games_from_file('./dsl/interactive-beta.pddl', evosampler.grammar_parser, False, relative_path='.'))
     # evosampler.set_population(game_asts[:4])
-=======
-    # evosampler = PopulationBasedSampler(DEFAULT_ARGS, fitness_function, verbose=0)
-    # evosampler = WeightedBeamSearchSampler(25, DEFAULT_ARGS, fitness_function, population_size=10, verbose=0)
-    # evosampler = InsertDeleteSampler(DEFAULT_ARGS, fitness_function, population_size=10, verbose=0)
-    # evosampler = CrossoverOnlySampler(DEFAULT_ARGS, fitness_function, population_size=10, verbose=0, k=1, crossover_type=CrossoverType.SAME_PARENT_RULE, fitness_featurizer=fitness_featurizer)
-    evosampler = MicrobialGASampler(DEFAULT_ARGS, fitness_function, population_size=10, verbose=0)
->>>>>>> 2042f675
 
     if args.sample_parallel:
         evosampler.multiple_evolutionary_steps_parallel(
