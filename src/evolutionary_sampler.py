--- conflicted
+++ resolved
@@ -276,57 +276,7 @@
             (parent, selector, section, global_context, local_context)
         '''
 
-<<<<<<< HEAD
-        # Generate the new samples
-        samples = self.population.copy()
-        for game in self.population:
-            for i in range(k):
-                samples.append(self._gen_regrowth_sample(game))
-
-        # Score the new samples
-        scores = [self.fitness_function(sample) for sample in samples]
-
-        # Select the top n samples
-        top_indices = np.argsort(scores)[-self.population_size:]
-        self.set_population([samples[i] for i in top_indices], [scores[i] for i in top_indices])
-
-    def insert_delete_step(self, insert_prob=0.5, delete_prob=0.5):
-        '''
-        Perform an evolutionary step by mutating each member of the population. Each mutation consists of
-        an independent probability of:
-        - inserting a new node inside of an existing node with multiple children (e.g. an [and] node)
-        - deleting an existing node if it is one of multiple children of its parent
-        As with the beam step, the top n samples are selected to form the next generation
-        '''
-        samples = self.population.copy()
-
-        for game in self.population:
-            self.regrowth_sampler.set_source_ast(game)
-
-            # After processing the game with the regrowth sampler, we can use its parent mapping to
-            # determine which nodes are eligible for insertion and deletion. This relies on the fact
-            # that:
-            # - if a node is an element of a list, then the last entry of its selector will be an integer (since
-            #   we need to index into that list to get the node)
-            # - similarly, the first entry of the selector will yield a list when applied to the parent
-            valid_nodes = list([(parent, selector[0], section, global_context, local_context) for _, parent, selector, _, section, global_context, local_context
-                                    in self.regrowth_sampler.parent_mapping.values() if isinstance(selector[-1], int) and isinstance(parent[selector[0]], list)])
-
-            # Dedupe valid nodes based on their parent and selector
-            valid_node_dict = {}
-            for parent, selector, section, global_context, local_context in valid_nodes:
-                key = (*self.regrowth_sampler._ast_key(parent), selector)
-                if key not in valid_node_dict:
-                    valid_node_dict[key] = (parent, selector, section, global_context, local_context)
-
-            for parent, selector, section, global_context, local_context in valid_node_dict.values():
-
-                parent_rule = parent.parseinfo.rule # type: ignore
-                parent_rule_posterior_dict = self.sampler.rules[parent_rule][selector]
-                assert "length_posterior" in parent_rule_posterior_dict, f"Rule {parent_rule} does not have a length posterior"
-=======
         self.regrowth_sampler.set_source_ast(game)
->>>>>>> 3ea9c994
 
         # Collect all nodes whose final selector is an integet (i.e. an index into a list) and whose parent
         # yields a list when its first selector is applied. Also make sure that the list has a minimum length
@@ -345,14 +295,7 @@
             if key not in valid_node_dict:
                 valid_node_dict[key] = (parent, selector, section, global_context, local_context)
 
-<<<<<<< HEAD
-                        new_node = None
-                        while new_node is None:
-                            try:
-                                new_node = self.sampler.sample(new_rule, global_context=global_context, local_context=local_context) # type: ignore
-=======
         valid_nodes = list(valid_node_dict.values())
->>>>>>> 3ea9c994
 
         return valid_nodes
 
@@ -401,10 +344,6 @@
 
         return new_game
 
-<<<<<<< HEAD
-        # Score the new samples
-        scores = [self.fitness_function(sample) for sample in samples]
-=======
     def _delete(self, game):
         '''
         Attempt to deleting a new node into the provided game by identifying a node which can have multiple
@@ -413,7 +352,6 @@
 
         # TODO: can throw a SamplingException if no valid nodes are found
         valid_nodes = self._get_valid_insert_or_delete_nodes(game, min_length=2)
->>>>>>> 3ea9c994
 
         # Select a random node from the list of valid nodes
         parent, selector, section, global_context, local_context = self._choice(valid_nodes)
@@ -503,11 +441,7 @@
     # TODO: store statistics about which locations are more likely to receive beneficial mutations?
     # TODO: keep track of 'lineages'
 
-<<<<<<< HEAD
     def _get_operator(self, rng: typing.Optional[np.random.Generator] = None) -> typing.Callable[[ASTType, np.random.Generator], typing.Union[ASTType, typing.List[ASTType]]]:
-=======
-    def _get_operator(self) -> typing.Tuple[typing.Callable, int]:
->>>>>>> 3ea9c994
         '''
         Returns a function (operator) which takes in a list of games and returns a list of new games.
         As a default, always return a no_op operator
@@ -515,11 +449,6 @@
 
         return no_op_operator
 
-<<<<<<< HEAD
-=======
-        return no_op, 1
-
->>>>>>> 3ea9c994
     def _get_parent_iterator(self, n_parents_per_sample: int):
         '''
         Returns an iterator which at each step yields one or more parents that will be modified
@@ -528,11 +457,7 @@
         if n_parents_per_sample == 1:
             for p in self.population:
                 yield p
-<<<<<<< HEAD
-
-=======
-        
->>>>>>> 3ea9c994
+
         else:
             for _ in range(self.population_size):
                 yield self._choice(self.population, n_parents_per_sample)
@@ -569,15 +494,10 @@
         # 4. score the candidates
         # 5. pass the initial population and the candidates to the "selector" which will return the new population
 
-<<<<<<< HEAD
         # TODO: move the operator sampling step to the middle, and think about what that means for crossover (which requires two parents)
         parent_iterator = self._get_parent_iterator(1)
 
         param_iterator = zip(parent_iterator, itertools.repeat(self.generation_index), itertools.count())
-=======
-        operator, num_parents_per_sample = self._get_operator() # return the number of games expected per call?
-        parent_iterator = self._get_parent_iterator(num_parents_per_sample)
->>>>>>> 3ea9c994
 
         candidates = []
         candidate_scores = []
@@ -682,7 +602,7 @@
                 new_game = self._insert(game)
                 new_game = self._delete(new_game)
                 return new_game
-            
+
             except SamplingException as e:
                 if self.verbose >=2: print(f"Failed to insert/delete: {e}")
                 return game
@@ -798,14 +718,7 @@
     print('Best individual:')
     evosampler._print_game(evosampler._best_individual())
 
-<<<<<<< HEAD
     save_data(evosampler, args.output_folder, args.output_name, args.relative_path)
-=======
-    # evosampler = PopulationBasedSampler(DEFAULT_ARGS, fitness_function, verbose=0)
-    evosampler = WeightedBeamSearchSampler(25, DEFAULT_ARGS, fitness_function, population_size=10, verbose=0)
-    # evosampler = InsertDeleteSampler(DEFAULT_ARGS, fitness_function, population_size=10, verbose=0)
-    # evosampler = CrossoverOnlySampler(DEFAULT_ARGS, fitness_function, population_size=10, verbose=0, k=1, crossover_type=CrossoverType.SAME_PARENT_RULE, fitness_featurizer=fitness_featurizer)
->>>>>>> 3ea9c994
 
 
 
