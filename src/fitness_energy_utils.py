--- conflicted
+++ resolved
@@ -314,13 +314,8 @@
 
         return self
 
-<<<<<<< HEAD
-    def fit(self, X, y=None) -> 'SklearnFitnessWrapper':
+    def _init_model_and_train_kwargs(self):
         self.model = FitnessEnergyModel(**self.model_kwargs)
-=======
-    def _init_model_and_train_kwargs(self):
-        self.model = FitnessEenrgyModel(**self.model_kwargs)
->>>>>>> b67b2b88
         # if 'margin' in self.train_kwargs:
         #     init_weights = make_init_weight_function(self.train_kwargs['margin'] / 2)
         # else:
