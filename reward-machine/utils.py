--- conflicted
+++ resolved
@@ -353,11 +353,7 @@
         return []
 
 def get_object_assignments(domain: str, variable_types: typing.Sequence[typing.Sequence[str]],
-<<<<<<< HEAD
-    used_objects: typing.Union[None, typing.Container, typing.Iterable] = None):
-=======
                            used_objects: typing.Union[None, typing.Container, typing.Iterable] = None):
->>>>>>> ec975729
     '''
     Given a room type / domain (few, medium, or many) and a list of lists of variable types,
     returns a list of every possible assignment of objects in the room to those types. For 
@@ -367,15 +363,6 @@
     An optional used_objects argument specifies a list of objects that have already been assigned to
     a variable, and will be excluded from the returned assignments
     '''
-<<<<<<< HEAD
-    if used_objects is None:
-        used_objects = []
-        
-    grouped_objects = [
-        filter(lambda o: o not in used_objects, sum([OBJECTS_BY_ROOM_AND_TYPE[domain][var_type]  # type: ignore
-            for var_type in sub_types], []))
-        for sub_types in variable_types]
-=======
 
     if used_objects is None:
         used_objects = []
@@ -385,7 +372,6 @@
         objects = sum([OBJECTS_BY_ROOM_AND_TYPE[domain][var_type] for var_type in sub_types], [])
         grouped_objects.append([obj for obj in objects if obj not in used_objects])
 
->>>>>>> ec975729
     assignments = list(itertools.product(*grouped_objects))
 
     # Filter out any assignments that have duplicate objects
