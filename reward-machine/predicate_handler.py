import numpy as np
from scipy.spatial import ConvexHull
from skspatial.objects import Vector
import tatsu
import tatsu.ast
import typing

from utils import extract_variable_type_mapping, extract_variables, get_object_assignments, ast_cache_key, _extract_object_limits,\
    _object_corners, _point_in_object, _object_location, FullState, ObjectState, AgentState, BuildingPseudoObject
from config import UNITY_PSEUDO_OBJECTS, PseudoObject

# AgentState = typing.NewType('AgentState', typing.Dict[str, typing.Any])
# ObjectState = typing.NewType('ObjectState', typing.Union[str, typing.Any])
# ObjectOrPseudo = typing.Union[ObjectState, PseudoObject]  # TODO: figure out the syntax for this



AGENT_STATE_KEY = 'agentState'
AGENT_STATE_CHANGED_KEY = 'agentStateChanged'
N_OBJECTS_CHANGED_KEY = 'nObjectsChanged'
OBJECTS_KEY = 'objects'
ACTION_CHANGED_KEY = 'actionChanged'
ACTION_KEY = 'action'

ORIGINAL_INDEX_KEY = 'originalIndex'
OBJECT_ID_KEY = 'objectId'
OBJECT_NAME_KEY = 'name'


class PredicateHandler:
    # Which field in the state to use as the index
    index_key: str
    # Is the game ending after this step
    is_last_step: bool
    # Which field in each object to use as an id
    object_id_key: str 
    # The cache from a string representation of the state X predicate X mapping to
    # the predicate's truth value in that state given the mapping.
    evaluation_cache: typing.Dict[str, typing.Union[bool, float]]
    # The last state the evaluation cache was updated for a given key.
    evaluation_cache_last_updated: typing.Dict[str, int]
    # A cache of the latest observed value for each object
    state_cache: typing.Dict[str, typing.Union[ObjectState, AgentState, PseudoObject]]
    # The last state the state cache was updated for
    state_cache_global_last_updated: int
    # The last state each object was updated for
    state_cache_object_last_updated: typing.Dict[str, int]    

    def __init__(self, domain: str):
        self.domain = domain
        self._new_game()
    
    def _new_game(self):
        """
        Call when a new game is started to clear the cache.
        """
        self.evaluation_cache = {}
        self.evaluation_cache_last_updated = {}
        self.is_last_step = False
        self.state_cache = {}
        self.state_cache_object_last_updated = {}
        self.state_cache.update(UNITY_PSEUDO_OBJECTS)
        self.state_cache_object_last_updated.update({k: -1 for k in UNITY_PSEUDO_OBJECTS.keys()})
        self.state_cache_global_last_updated = -1
    
    def __call__(self, predicate: typing.Optional[tatsu.ast.AST], state: FullState, 
        mapping: typing.Dict[str, str], force_evaluation: bool = False) -> bool:
        """
        The external API to the predicate handler.
        For now, implements the same logic as before, to make sure I separated it correctly from the `preference_handler`.
        After that, this will implement the caching logic.

        GD 2022-09-14: The data, as currently stored, saves delta updates of the state. 
        This means that the truth value of a predicate with a particular assignment holds unitl
        there's information that merits updating it. This means that we should cache predicate
        evaluation results, update them when they return a non-None value, and return the cached result. 

        GD 2022-09-29: We decided that since all external callers treat a None as a False, we might as well make it explicit here
        """
        pred_value = self._inner_call(predicate=predicate, state=state, mapping=mapping, force_evaluation=force_evaluation)

        return pred_value if pred_value is not None else False

    def _inner_call(self, predicate: typing.Optional[tatsu.ast.AST], state: FullState, 
        mapping: typing.Dict[str, str], force_evaluation: bool = False) -> typing.Optional[bool]:
        predicate_key = "{0}_{1}".format(*ast_cache_key(predicate, mapping))
        state_index = state.original_index

        # If no time has passed since the last update, we know we can use the cached value
        if predicate_key in self.evaluation_cache_last_updated and self.evaluation_cache_last_updated[predicate_key] == state_index:
            return typing.cast(bool, self.evaluation_cache[predicate_key])

        # This shouldn't happen, but no reason not to check it anyhow
        if state_index > self.state_cache_global_last_updated:
            self.update_cache(state)

        current_state_value = self._inner_evaluate_predicate(predicate, state, mapping, force_evaluation)
        if current_state_value is not None:
            self.evaluation_cache[predicate_key] = current_state_value
            self.evaluation_cache_last_updated[predicate_key] = state_index

        return typing.cast(bool, self.evaluation_cache.get(predicate_key, None))

    def update_cache(self, state: FullState):
        '''
        Update the cache if any objects / the agent are changed in the current state
        '''
        state_index = state.original_index

        self.state_cache_global_last_updated = state_index
        for obj in state.objects:
            self.state_cache[obj.object_id] = obj
            self.state_cache_object_last_updated[obj.object_id] = state_index

        if state.agent_state_changed:
            agent_state = typing.cast(AgentState, state.agent_state)
            self.state_cache[AGENT_STATE_KEY] = agent_state
            self.state_cache['agent'] = agent_state
            self.state_cache_object_last_updated[AGENT_STATE_KEY] = state_index
            self.state_cache_object_last_updated['agent'] = state_index

    def _inner_evaluate_predicate(self, predicate: typing.Optional[tatsu.ast.AST], state: FullState, 
        mapping: typing.Dict[str, str], force_evaluation: bool = False) -> typing.Optional[bool]:
        '''
        Given a predicate, a trajectory state, and an assignment of each of the predicate's
        arguments to specific objects in the state, returns the evaluation of the predicate

        GD: 2022-09-14: The logic in `__call__` relies on the assumption that if the predicate's
        value was not updated at this timestep, this function returns None, rather than False. 
        This is to know when the cache should be updated. 

        I should figure out how to implement this in a manner that's reasonable across all predicates,
        or maybe it's something the individual predicate handlers should do? Probably the latter.
        '''

        if predicate is None:
            return None

        predicate_rule = predicate["parseinfo"].rule  # type: ignore

        if predicate_rule == "predicate":
            # Check for specific one-off predicates, like game-over, that can be evaluated without a mapping
            if predicate["pred_name"] == "game_over":
                return self.is_last_step

            # Obtain the functional representation of the base predicate
            predicate_fn = PREDICATE_LIBRARY[predicate["pred_name"]]  # type: ignore

            # Extract only the variables in the mapping relevant to this predicate
            relevant_mapping = {var: mapping[var] for var in extract_variables(predicate)}
            
            # Evaluate the predicate
            evaluation = predicate_fn(state, relevant_mapping, self.state_cache, self.state_cache_object_last_updated, force_evaluation)

            return evaluation

        elif predicate_rule == "super_predicate":
            # No need to go back to __call__, there's nothing separate to cache here
            return self._inner_evaluate_predicate(predicate["pred"], state, mapping, force_evaluation)

        elif predicate_rule == "super_predicate_not":
            inner_pred_value = self._inner_call(predicate["not_args"], state, mapping, force_evaluation)
            return None if inner_pred_value is None else not inner_pred_value

        elif predicate_rule == "super_predicate_and":
            and_args = predicate["and_args"]
            if isinstance(and_args, tatsu.ast.AST):
                and_args = [and_args]

            inner_values = [self._inner_call(sub, state, mapping, force_evaluation) for sub in and_args] # type: ignore
            # If there are any Nones, we cannot know about their conjunction, so return None
            if any(v is None for v in inner_values):
                return None
            return all(inner_values)  

        elif predicate_rule == "super_predicate_or":
            or_args = predicate["or_args"]
            if isinstance(or_args, tatsu.ast.AST):
                or_args = [or_args]

            inner_values = [self._inner_call(sub, state, mapping, force_evaluation) for sub in or_args] # type: ignore
            # We only need to return None when all the values are None, as any([None, False]) == False, which is fine
            if all(v is None for v in inner_values):
                return None
            return any(inner_values)  

        elif predicate_rule == "super_predicate_exists":
            variable_type_mapping = extract_variable_type_mapping(predicate["exists_vars"]["variables"])  # type: ignore
            used_objects = list(mapping.values())
            object_assignments = get_object_assignments(self.domain, variable_type_mapping.values(), used_objects)  # type: ignore

            sub_mappings = [dict(zip(variable_type_mapping.keys(), object_assignment)) for object_assignment in object_assignments]
            inner_mapping_values = [self._inner_call(predicate["exists_args"], state, {**sub_mapping, **mapping}, force_evaluation) for sub_mapping in sub_mappings]
            if all(v is None for v in inner_mapping_values):
                return None
            return any(inner_mapping_values)

        elif predicate_rule == "super_predicate_forall":
            variable_type_mapping = extract_variable_type_mapping(predicate["forall_vars"]["variables"])  # type: ignore
            used_objects = list(mapping.values())
            object_assignments = get_object_assignments(self.domain, variable_type_mapping.values(), used_objects)  # type: ignore

            sub_mappings = [dict(zip(variable_type_mapping.keys(), object_assignment)) for object_assignment in object_assignments]
            inner_mapping_values = [self._inner_call(predicate["forall_args"], state, {**sub_mapping, **mapping}, force_evaluation) for sub_mapping in sub_mappings]
            if any(v is None for v in inner_mapping_values):
                return None
            return all(inner_mapping_values)

        elif predicate_rule == "function_comparison":
            comp = typing.cast(tatsu.ast.AST, predicate["comp"])
            comparison_operator = comp["comp_op"]      

            # TODO: comparison arguments can be predicate evaluations, and not just function evals and ints

            # TODO: handle cases where the two arguments of '=' are variables, in which case we're checking
            #       variable equivalence instead of numerical equivalance

            # For each comparison argument, evaluate it if it's a function or convert to an int if not
            comp_arg_1 = comp["arg_1"]["arg"]  # type: ignore
            if isinstance(comp_arg_1, tatsu.ast.AST):
                # If it's an AST, it's a function, so evaluate it
                comp_arg_1 = self.evaluate_function(comp_arg_1, state, mapping, force_evaluation)

                # If the function is undecidable with the current information, return None
                if comp_arg_1 is None:
                    return None

            comp_arg_1 = float(comp_arg_1)

            comp_arg_2 = comp["arg_2"]["arg"]  # type: ignore
            if isinstance(comp_arg_2, tatsu.ast.AST):
                # If it's an AST, it's a function, so evaluate it
                comp_arg_2 = self.evaluate_function(comp_arg_2, state, mapping, force_evaluation)

                # If the function is undecidable with the current information, return None
                if comp_arg_2 is None:
                    return None

            comp_arg_2 = float(comp_arg_2)

            if comparison_operator == "=":
                return comp_arg_1 == comp_arg_2
            elif comparison_operator == "<":
                return comp_arg_1 < comp_arg_2
            elif comparison_operator == "<=":
                return comp_arg_1 <= comp_arg_2
            elif comparison_operator == ">":
                return comp_arg_1 > comp_arg_2
            elif comparison_operator == ">=":
                return comp_arg_1 >= comp_arg_2
            else:
                raise ValueError(f"Error: Unknown comparison operator '{comparison_operator}'")

        else:
            raise ValueError(f"Error: Unknown rule '{predicate_rule}'")

    def evaluate_function(self, function: typing.Optional[tatsu.ast.AST], state: FullState, 
        mapping: typing.Dict[str, str], force_evaluation: bool = False) -> typing.Optional[float]:
        function_key = "{0}_{1}".format(*ast_cache_key(function, mapping))
        state_index = state.original_index

        # If no time has passed since the last update, we know we can use the cached value
        if function_key in self.evaluation_cache_last_updated and self.evaluation_cache_last_updated[function_key] == state_index:
            return self.evaluation_cache[function_key]

        # This shouldn't happen, but no reason not to check it anyhow
        if state_index > self.state_cache_global_last_updated:
            self.update_cache(state)

        current_state_value =  self._inner_evaluate_function(function, state, mapping, force_evaluation)
        if current_state_value is not None:
            self.evaluation_cache[function_key] = current_state_value
            self.evaluation_cache_last_updated[function_key] = state_index

        return self.evaluation_cache.get(function_key, None)

    def _inner_evaluate_function(self, function: typing.Optional[tatsu.ast.AST], state: FullState, 
        mapping: typing.Dict[str, str], force_evaluation: bool = False) -> typing.Optional[float]:

        if function is None:
            return None

        # Obtain the functional representation of the function
        func = FUNCTION_LIBRARY[str(function["func_name"])]

        # Extract only the variables in the mapping relevant to this predicate
        relevant_mapping = {var: mapping[var] for var in extract_variables(function)}
    
        # Evaluate the function
        evaluation = func(state, relevant_mapping, self.state_cache, self.state_cache_object_last_updated, force_evaluation)

        # If the function is undecidable with the current information, return None
        if evaluation is None:
            return None

        return float(evaluation)


def mapping_objects_decorator(predicate_func: typing.Callable) -> typing.Callable:
    def wrapper(state: FullState, predicate_partial_mapping: typing.Dict[str, str], state_cache: typing.Dict[str, ObjectState], 
        state_cache_last_updated: typing.Dict[str, int], force_evaluation: bool = False) -> typing.Optional[bool]:
        
        agent_object = state.agent_state if state.agent_state_changed else state_cache[AGENT_STATE_KEY]

        # if there are no objects in the predicate mapping, then we can just evaluate the predicate
        if len(predicate_partial_mapping) == 0:
            return predicate_func(agent_object, [])

        # Otherwise, check if any of the relevant objects have changed in this state
        mapping_values = predicate_partial_mapping.values()
        any_object_not_in_cache = any(obj not in state_cache for obj in mapping_values)
        # If any objects are not in the cache, we cannot evaluate the predidate
        if any_object_not_in_cache:
            if force_evaluation:
                raise ValueError(f'Attempted to force predicate evaluation while at least one object was not in the cache: {[(obj, obj in state_cache) for obj in mapping_values]}')
            return None

        any_objects_changed = any(state_cache_last_updated[object_id] == state.original_index for object_id in mapping_values)
        # None of the objects in the mapping are updated in the current state, so return None
        if not any_objects_changed and not force_evaluation:
            return None

        # At least one object is, so populate the rest from the cache
        mapping_objects = []
        for mapping_value in mapping_values:
            # If we don't have this object in the cache, we can't evaluate the predicate
            if mapping_value not in state_cache:
                return None

            if mapping_value == 'Floor|+00.00|+00.00|+00.00':
                base_floor_object = state_cache[mapping_value]

                # Remove the keys that we're providing manually
                static_fields = {key: value for key, value in base_floor_object._asdict().items() if key not in ['position', 'bbox_center', 'bbox_extents']}

                updated_floor = ObjectState(position=np.array([0, 0, 0]),
                                            bbox_center=np.array([0.16, -0.1, -0.185]),
                                            bbox_extents=np.array([3.65, 0.1, 2.75]),
                                            **static_fields)

                mapping_objects.append(updated_floor)
            
            else:
                mapping_objects.append(state_cache[mapping_value])

        return predicate_func(agent_object, mapping_objects)

    return wrapper


# ====================================== PREDICATE DEFINITIONS ======================================


def _pred_generic_predicate_interface(agent: AgentState, objects: typing.Sequence[typing.Union[ObjectState, PseudoObject]]):
    """
    This isn't here to do anything useful -- it's just to demonstrate the interface that all predicates
    should follow.  The first argument should be the agent's state, and the second should be a list 
    (potentially empty) of objects that are the arguments to this predicate.
    """
    raise NotImplementedError()


def _pred_agent_crouches(agent: AgentState, objects: typing.Sequence[typing.Union[ObjectState, PseudoObject]]):
    assert len(objects) == 0
    return agent.crouching

def _pred_agent_holds(agent: AgentState, objects: typing.Sequence[typing.Union[ObjectState, PseudoObject]]):
    assert len(objects) == 1
    if isinstance(objects[0], PseudoObject):
        return False
    return agent.held_object == objects[0].object_id

<<<<<<< HEAD

def _pred_open(agent: AgentState, objects: typing.Sequence[typing.Union[ObjectState, PseudoObject]]):
    assert len(objects) == 1
    if isinstance(objects[0], PseudoObject):
        return False
    return objects[0].is_open


=======
>>>>>>> 3ccbdbca
def _object_in_building(building: BuildingPseudoObject, other_object: ObjectState):
    return other_object.object_id in building.building_objects


IN_MARGIN = 0.05


def _pred_in(agent: AgentState, objects: typing.Sequence[typing.Union[ObjectState, PseudoObject]]):
    assert len(objects) == 2

    first_pseudo = isinstance(objects[0], PseudoObject)
    second_pseudo = isinstance(objects[1], PseudoObject)

    if first_pseudo or second_pseudo:
        first_building = isinstance(objects[0], BuildingPseudoObject)
        second_building = isinstance(objects[1], BuildingPseudoObject)

        if first_building == second_building:
            return False  # a building cannot be inside another building, same holds for other pseudo objects

        if first_building:
            return _object_in_building(*objects)  # type: ignore

        # if the second object is a building, we continue to the standard implementation

    outer_min_corner, outer_max_corner = _extract_object_limits(objects[0])
    inner_min_corner, inner_max_corner = _extract_object_limits(objects[1])    

    return np.all(inner_min_corner >= outer_min_corner - IN_MARGIN) and np.all(inner_max_corner <= outer_max_corner + IN_MARGIN) 

    # inner_object_bbox_center = objects[1].bbox_center

    # # The interior object's bbox center must be inside the exterior object's bbox
    # inner_bbox_center_contained = np.all(outer_min_corner <= inner_object_bbox_center) and np.all(inner_object_bbox_center <= outer_max_corner)

    # # We also check to make sure that the outer object's bbox is not entirely inside the inner object's bbox (possible for non-convex objects)
    # outer_bbox_contained = np.all(inner_min_corner <= outer_min_corner) and np.all(outer_max_corner <= inner_max_corner)
    
    # return inner_bbox_center_contained and not outer_bbox_contained


# TODO (GD): we should discuss what this threshold should be
IN_MOTION_ZERO_VELOCITY_THRESHOLD = 0.1

def _pred_in_motion(agent: AgentState, objects: typing.Sequence[ObjectState]):
    assert len(objects) == 1
    if isinstance(objects[0], PseudoObject):
        return False
    return not (np.allclose(objects[0].velocity, 0, atol=IN_MOTION_ZERO_VELOCITY_THRESHOLD) and \
        np.allclose(objects[0].angular_velocity, 0, atol=IN_MOTION_ZERO_VELOCITY_THRESHOLD))


TOUCH_DISTANCE_THRESHOLD = 0.15


def _building_touch(agent: AgentState, building: BuildingPseudoObject, other_object: typing.Union[ObjectState, PseudoObject]):
    if other_object.object_id in building.building_objects:
        return False

    return any([_pred_touch(agent, [building_obj, other_object]) for building_obj in building.building_objects.values()])


def _pred_touch(agent: AgentState, objects: typing.Sequence[typing.Union[ObjectState, PseudoObject]]):
    assert len(objects) == 2

    first_pseudo = isinstance(objects[0], PseudoObject)
    second_pseudo = isinstance(objects[1], PseudoObject)

    # TODO (GD 2022-09-27): the logic here to decide which wall to attribute the collision here is incomoplete; 
    # right now it assigns it to the nearest wall, but that could be incorrect, if the ball hit the wall at an angle 
    # and traveled sufficiently far to be nearest another wall. This is a (literal) corner case, but one we probably 
    # want to eventually resolve better, for example by simulating the ball back in time using the negative of its 
    # velcoity and finding a wall it was most recently very close to?

    if first_pseudo and second_pseudo:
        first_building = isinstance(objects[0], BuildingPseudoObject)
        second_building = isinstance(objects[1], BuildingPseudoObject)
        if first_building == second_building:
            return False   # if both are buildings they would be merged; if neither, they wouldn't touch
        
        if first_building:
            return _building_touch(agent, objects[0], objects[1])  # type: ignore

        elif second_building:
            return _building_touch(agent, objects[1], objects[0])  # type: ignore

    elif first_pseudo:
        obj = typing.cast(ObjectState, objects[1])
        pseudo_obj = objects[0]

        if isinstance(pseudo_obj, BuildingPseudoObject):
            return _building_touch(agent, pseudo_obj, obj)

        return (pseudo_obj.object_id in obj.touching_objects or pseudo_obj.name in obj.touching_objects) and \
            pseudo_obj is _find_nearest_pseudo_object_of_type(obj, pseudo_obj.object_type)  # type: ignore 
    elif second_pseudo:
        obj = typing.cast(ObjectState, objects[0])
        pseudo_obj = objects[1]

        if isinstance(pseudo_obj, BuildingPseudoObject):
            return _building_touch(agent, pseudo_obj, obj)

        return (pseudo_obj.object_id in obj.touching_objects or pseudo_obj.name in obj.touching_objects) and \
            pseudo_obj is _find_nearest_pseudo_object_of_type(obj, pseudo_obj.object_type)  # type: ignore 
    else:
        return objects[1].object_id in objects[0].touching_objects or objects[0].object_id in objects[1].touching_objects  # type: ignore


ON_DISTANCE_THRESHOLD = 0.01

def _pred_on(agent: AgentState, objects: typing.Sequence[typing.Union[ObjectState, PseudoObject]]):
    assert len(objects) == 2

    lower_object = objects[0]
    upper_object = objects[1]

    # print(f"Object {upper_object.object_id} is on object {lower_object.object_id}?")

    objects_touch = _pred_touch(agent, objects)

    if "Slide" in upper_object.object_type:
        print("\nDoes triangular ramp directly touch the floor?", objects_touch)
        print("Floor center:", lower_object.bbox_center)
        print("Floor extents:", lower_object.bbox_extents)
        print("Ramp center:", upper_object.bbox_center)
        print("Ramp position:", upper_object.position)
        print("Ramp extents:", upper_object.bbox_extents)

    if objects_touch:
        # TODO: the 'agent' does not have a bounding box, which breaks this implementation of _on

        upper_object_bbox_center = upper_object.bbox_center
        upper_object_bbox_extents = upper_object.bbox_extents

        # Project a point slightly below the bottom center / corners of the upper object
        upper_object_corners = _object_corners(upper_object)

        test_points = [corner - np.array([0, upper_object_bbox_extents[1] + ON_DISTANCE_THRESHOLD, 0])
                       for corner in upper_object_corners]
        test_points.append(upper_object_bbox_center - np.array([0, upper_object_bbox_extents[1] + ON_DISTANCE_THRESHOLD, 0]))

        if "Slide" in upper_object.object_type:
            print("Test points:", test_points)
            print("Test point truth values:", [_point_in_object(test_point, lower_object) for test_point in test_points])
        objects_on = any([_point_in_object(test_point, lower_object) for test_point in test_points])

        print(f"Object {upper_object.object_id} is on object {lower_object.object_id}? {objects_on}")
        # input()

        # object 1 is on object 0 if they're touching and object 1 is above object 0
        # or if they're touching and object 1 is contained withint object 0? 
        return objects_on or _pred_in(agent, objects)

    elif isinstance(upper_object, BuildingPseudoObject):
        # A building can also be on an object if that object is (a) in the building
        if lower_object.object_id not in upper_object.building_objects:
            return False

        # and (b) that object is not on any other object in the building
        return not any([_pred_on(agent, [building_object, lower_object]) 
            for building_object in upper_object.building_objects.values()
            if building_object.object_id != lower_object.object_id])

    elif isinstance(lower_object, BuildingPseudoObject):
        # An object is on a building if that object is (a) in the building
        if upper_object.object_id not in lower_object.building_objects:
            return False

        # and (b) no other object in the building is on that object
        return not any([_pred_on(agent, [upper_object, building_object]) 
            for building_object in lower_object.building_objects.values()
            if building_object.object_id != upper_object.object_id])

    print(f"Object {upper_object.object_id} is on object {lower_object.object_id}? False")
    return False

ADJACENT_DISTANCE_THRESHOLD = 0.15
OVERLAP_GRACE = 0.01
OBJECT_SIZE_SCALING = 1.2

def _pred_adjacent(agent: AgentState, objects: typing.Sequence[typing.Union[ObjectState, PseudoObject]]):
    assert len(objects) == 2

    # TODO: the 'agent' does not have a bounding box, which breaks this implementation of adjacent
    if isinstance(objects[0], AgentState) or isinstance(objects[1], AgentState):
        raise NotImplementedError("Adjacent predicate not implemented for agent")

    object_1_min, object_1_max = _extract_object_limits(objects[0])
    object_2_min, object_2_max = _extract_object_limits(objects[1])

    # Determine if there is overlap for each of the dimensions
    x_overlap = (object_1_min[0] - OVERLAP_GRACE <= object_2_max[0] + OVERLAP_GRACE) and \
                (object_2_min[0] - OVERLAP_GRACE <= object_1_max[0] + OVERLAP_GRACE)

    y_overlap = (object_1_min[1] - OVERLAP_GRACE <= object_2_max[1] + OVERLAP_GRACE) and \
                (object_2_min[1] - OVERLAP_GRACE <= object_1_max[1] + OVERLAP_GRACE)

    z_overlap = (object_1_min[2] - OVERLAP_GRACE <= object_2_max[2] + OVERLAP_GRACE) and \
                (object_2_min[2] - OVERLAP_GRACE <= object_1_max[2] + OVERLAP_GRACE)

    # Two objects can only be adjacent if there is some overlap in their y extents
    if not y_overlap:
        return False

    # Measures the minimum distance between any pair of parallel sides between the two objects
    x_displacement = min(abs(object_1_min[0] - object_2_max[0]), abs(object_2_min[0] - object_1_max[0]),
                         abs(object_1_min[0] - object_2_min[0]), abs(object_2_max[0] - object_1_max[0]))

    z_displacement = min(abs(object_1_min[2] - object_2_max[2]), abs(object_2_min[2] - object_1_max[2]),
                         abs(object_1_min[2] - object_2_min[2]), abs(object_2_max[2] - object_1_max[2]))

    object_dist = _func_distance(agent, objects)

    # Intuition: an object is not adjacent to another if it's more than (some scaling >= 1) times its own size away from it. 
    # Since adjacency is symmetric, we'll use the larger of the two objects to determine the threshold distance. We'll also 
    # first try determing an object's size by taking the average of its two dimensions (x and z)

    object_1_size = (objects[0].bbox_extents[0] + objects[0].bbox_extents[2]) # don't need to divide by 2 since the extent is half the size
    object_2_size = (objects[1].bbox_extents[0] + objects[1].bbox_extents[2])

    # Can try average of the two objects' sizes, or just use the larger of the two. Can also try various scaling factors
    size = OBJECT_SIZE_SCALING * (object_1_size + object_2_size) / 2

    threshold_dist = min(ADJACENT_DISTANCE_THRESHOLD, size)

    # Adjacency for a given side (e.g. X) is determined by whether the displacement is below the threshold and the objects overlap
    # in the opposite side extents (e.g. Z)
    adjacent_by_x = x_displacement <= threshold_dist and z_overlap
    adjacent_by_z = z_displacement <= threshold_dist and x_overlap
    adjacent_by_dist = object_dist <= threshold_dist

    return adjacent_by_dist or adjacent_by_x or adjacent_by_z

def _pred_between(agent: AgentState, objects: typing.Sequence[typing.Union[ObjectState, PseudoObject]]):
    assert len(objects) == 3

    if isinstance(objects[0], AgentState) or isinstance(objects[2], AgentState):
        raise NotImplementedError("Between predicate not implemented for agent in position 0 or 2")

    object_1_bottom_corners = _object_corners(objects[0], y_pos="bottom")
    object_1_top_corners = _object_corners(objects[0], y_pos="top")

    object_2_bottom_corners = _object_corners(objects[2], y_pos="bottom")
    object_2_top_corners = _object_corners(objects[2], y_pos="top")

    test_position = _object_location(objects[1])

    # An object is between two others if its center position is contained in the convex hull formed by the vertices of the
    # others. We can test this by seeing if that the test position is *not* among the vertices of the hull

    hull = ConvexHull(np.concatenate([object_1_bottom_corners, object_1_top_corners, object_2_bottom_corners, object_2_top_corners,
                                      np.array(test_position).reshape(1, -1)]))
    
    # The test point is always at index 16
    return 16 not in hull.vertices

def _pred_faces(agent: AgentState, objects: typing.Sequence[typing.Union[ObjectState, PseudoObject]]):
    assert len(objects) == 2

    caster, target = objects

    # For simplicitly, we zero out the y component in each vector
    projection = np.array([0, 2])
    
    caster_pos = _object_location(caster)[projection]
    caster_facing = caster.rotation[projection]

    target_pos = _object_location(target)[projection]

    target_corners = _object_corners(target, y_pos=0)

    caster_to_target = Vector(target_pos - caster_pos)
    caster_to_corners = [Vector(corner[projection] - caster_pos) for corner in target_corners]

    angle_to_corners = [caster_to_target.angle_signed(to_corner) for to_corner in caster_to_corners]
    min_corner_angle, max_corner_angle = min(angle_to_corners), max(angle_to_corners)

    # Clearly this won't work, because the caster's rotation is not the same as its facing direction
    angle_to_facing = caster_to_target.angle_signed(caster_facing)

    print("\n" + "=" * 100)
    print("Caster:", caster.object_id)
    print("\tRotation:", caster.rotation)
    print("Target:", target.object_id)
    print("Angle to corners:", angle_to_corners)
    print("Angle to facing:", angle_to_facing)

    return min_corner_angle <= angle_to_facing <= max_corner_angle
    


# ====================================== FUNCTION DEFINITIONS =======================================


def _find_nearest_pseudo_object_of_type(object: ObjectState, object_type: str):
    """
    Finds the pseudo object in the sequence that is closest to the object.
    """
    pseudo_objects = list(UNITY_PSEUDO_OBJECTS.values())
    distances = [_distance_object_pseudo_object(object, pseudo_object) for pseudo_object in pseudo_objects
        if pseudo_object.object_type == object_type]
    return pseudo_objects[np.argmin(distances)]


def _get_pseudo_object_relevant_distance_dimension_index(pseudo_object: PseudoObject):
    if np.allclose(pseudo_object.rotation[1], 0):
        return 2

    if np.allclose(pseudo_object.rotation[1], 90):
        return 0

    raise NotImplemented(f'Cannot compute distance between object and pseudo object with rotation {pseudo_object.rotation}')


def _distance_object_pseudo_object(object: ObjectState, pseudo_object: PseudoObject):
    distance_dimension = _get_pseudo_object_relevant_distance_dimension_index(pseudo_object)
    return np.linalg.norm(_object_location(object)[distance_dimension] - _object_location(pseudo_object)[distance_dimension])
        

def _func_distance(agent: AgentState, objects: typing.Sequence[typing.Union[ObjectState, PseudoObject]]):
    assert len(objects) == 2

    first_pseudo = isinstance(objects[0], PseudoObject)
    second_pseudo = isinstance(objects[1], PseudoObject)

    if first_pseudo and second_pseudo:
        # handled identically to the case where neither is a pseudo object
        pass
    elif first_pseudo:
        return _distance_object_pseudo_object(objects[1], objects[0])  # type: ignore
    elif second_pseudo:
        return _distance_object_pseudo_object(objects[0], objects[1])  # type: ignore
    
    
    return np.linalg.norm(_object_location(objects[0]) - _object_location(objects[1]))


    # TODO: do we want to use the position? Or the bounding box?


def _func_building_size(agent: AgentState, objects: typing.Sequence[typing.Union[ObjectState, PseudoObject]]):
    assert len(objects) == 1
    assert isinstance(objects[0], BuildingPseudoObject)

    return len(objects[0].building_objects)
    


# ================================= EXTRACTING LIBRARIES FROM LOCALS() ==================================


PREDICATE_PREFIX = '_pred_'

PREDICATE_LIBRARY = {local_key.replace(PREDICATE_PREFIX, ''): mapping_objects_decorator(local_val_pred)
    for local_key, local_val_pred in locals().items()
    if local_key.startswith(PREDICATE_PREFIX)
}

FUNCTION_PREFIX = '_func_'

FUNCTION_LIBRARY = {local_key.replace(FUNCTION_PREFIX, ''): mapping_objects_decorator(local_val_func)
    for local_key, local_val_func in locals().items()
    if local_key.startswith(FUNCTION_PREFIX)
}
<|MERGE_RESOLUTION|>--- conflicted
+++ resolved
@@ -370,7 +370,6 @@
         return False
     return agent.held_object == objects[0].object_id
 
-<<<<<<< HEAD
 
 def _pred_open(agent: AgentState, objects: typing.Sequence[typing.Union[ObjectState, PseudoObject]]):
     assert len(objects) == 1
@@ -379,8 +378,6 @@
     return objects[0].is_open
 
 
-=======
->>>>>>> 3ccbdbca
 def _object_in_building(building: BuildingPseudoObject, other_object: ObjectState):
     return other_object.object_id in building.building_objects
 
