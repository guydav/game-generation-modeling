--- conflicted
+++ resolved
@@ -377,43 +377,7 @@
     start_inside = np.all(outer_min_corner <= inner_object_bbox_center)
     end_inside = np.all(inner_object_bbox_center <= outer_max_corner)
     return start_inside and end_inside
-<<<<<<< HEAD
-
-=======
   
-
-ON_DISTANCE_THRESHOLD = 0.01
-
-def _pred_on(agent: AgentState, objects: typing.Sequence[ObjectState]):
-    assert len(objects) == 2
-
-    lower_object = objects[0]
-    upper_object = objects[1]
-
-    objects_touch = _pred_touch(agent, objects)
-
-    if objects_touch:
-        # TODO: the 'agent' does not have a bounding box, which breaks this implementation of _on
-
-        upper_object_bbox_center = _vec3_dict_to_array(upper_object['bboxCenter'])
-        upper_object_bbox_extents = _vec3_dict_to_array(upper_object['bboxExtents'])
-
-        # Project a point slightly below the bottom center / corners of the upper object
-        upper_object_corners = _object_corners(upper_object)
-
-        test_points = [corner - np.array([0, upper_object_bbox_extents[1] + ON_DISTANCE_THRESHOLD, 0])
-                       for corner in upper_object_corners]
-        test_points.append(upper_object_bbox_center - np.array([0, upper_object_bbox_extents[1] + ON_DISTANCE_THRESHOLD, 0]))
-
-        objects_touch = _pred_touch(agent, objects)
-        objects_on = any([_point_in_object(test_point, lower_object) for test_point in test_points])
-
-        # object 1 is on object 0 if they're touching and object 1 is above object 0
-        # or if they're touching and object 1 is contained withint object 0? 
-        return objects_on or _pred_in(agent, objects)
-
-    return False
->>>>>>> e99fdfc9
 
 def _pred_in_motion(agent: AgentState, objects: typing.Sequence[ObjectState]):
     assert len(objects) == 1
@@ -455,25 +419,6 @@
 
 
 ON_DISTANCE_THRESHOLD = 0.15
-
-
-def _pred_on(agent: AgentState, objects: typing.Sequence[ObjectState]):
-    assert len(objects) == 2
-
-    lower_object_bbox_center = _vec3_dict_to_array(objects[0]['bboxCenter'])
-    lower_object_bbox_extents = _vec3_dict_to_array(objects[0]['bboxExtents'])
-    lower_object_top = (lower_object_bbox_center + lower_object_bbox_extents)[1]
-
-    upper_object_bbox_center = _vec3_dict_to_array(objects[1]['bboxCenter'])
-    upper_object_bbox_extents = _vec3_dict_to_array(objects[1]['bboxExtents'])
-    upper_object_bottom = (upper_object_bbox_center - upper_object_bbox_extents)[1]
-
-    objects_touch = _pred_touch(agent, objects)
-    objects_on = np.isclose(lower_object_top, upper_object_bottom, atol=ON_DISTANCE_THRESHOLD)
-
-    # object 1 is on object 0 if they're touching and object 1 is above object 0no, 
-    # or if they're touching and object 1 is contained withint object 0? 
-    return objects_touch and (objects_on or _pred_in(agent, objects))
 
 
 # ====================================== FUNCTION DEFINITIONS =======================================
