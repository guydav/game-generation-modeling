
(define (game 6172feb1665491d1efbce164-0) (:domain medium-objects-room-v1)  ; 0
(:setup (and
    (exists (?h - hexagonal_bin ?r - triangular_ramp)
        (game-conserved (< (distance ?h ?r) 1))
    )
))
(:constraints (and
    (preference throwToRampToBin
        (exists (?b - ball ?r - triangular_ramp ?h - hexagonal_bin)
            (then
                (once (agent_holds ?b))
                (hold-while
                    (and (not (agent_holds ?b)) (in_motion ?b))
                    (touch ?b ?r)
                )
                (once (and (not (in_motion ?b)) (in ?h ?b)))
            )
        )
    )
    (preference binKnockedOver
        (exists (?h - hexagonal_bin)
            (then
                (once (object_orientation ?h upright))
                (hold (and (not (touch agent ?h)) (not (agent_holds ?h))))
                (once (not (object_orientation ?h upright)))
            )
        )
    )
))
(:terminal (>= (count-once binKnockedOver) 1)
)
(:scoring (count throwToRampToBin)
))

; 1 is invalid

(define (game 5f77754ba932fb2c4ba181d8-2) (:domain many-objects-room-v1)  ; 2
(:setup (and
    (game-conserved (open top_drawer))
))
(:constraints (and
    (forall (?b - (either dodgeball golfball) ?t - (either top_drawer hexagonal_bin))
        (preference throwToDrawerOrBin
            (then
                (once (and (agent_holds ?b) (adjacent door agent)))
                (hold (and (not (agent_holds ?b)) (in_motion ?b)))
                (once (and (not (in_motion ?b)) (in ?t ?b)))
            )
        )
    )
    (preference throwAttempt
        (exists (?b - (either dodgeball golfball))
            (then
                (once (agent_holds ?b))
                (hold (and (not (agent_holds ?b)) (in_motion ?b)))
                (once (not (in_motion ?b)))
            )
        )
    )
))
(:terminal (>= (count-once-per-objects throwAttempt) 6)
)
(:scoring (+
    (count-once-per-objects throwToDrawerOrBin:golfball:hexagonal_bin)
    (* 2 (count-once-per-objects throwToDrawerOrBin:dodgeball:hexagonal_bin))
    (* 3 (count-once-per-objects throwToDrawerOrBin:golfball:top_drawer))
    (+ (count-once-per-objects throwToDrawerOrBin) (- (count-once-per-objects throwAttempt)))  ; as a way to encode -1 for each missed throw
)))

; 3 says "figures", but their demonstration only uses blocks, so I'm guessing that's what they meant
(define (game 614b603d4da88384282967a7-3) (:domain many-objects-room-v1)  ; 3
(:constraints (and
    (forall (?b - building)
        (preference blockInTowerAtEnd (exists (?l - block)
            (at-end (in ?b ?l))
        ))
    )
))
(:scoring (external-forall-maximize
    (count-once-per-objects blockInTowerAtEnd)
)))

; 4 is invalid -- woefully underconstrained

(define (game 5bc79f652885710001a0e82a-5) (:domain few-objects-room-v1)  ; 5
(:constraints (and
    (preference throwBallToBin
        (exists (?d - dodgeball ?h - hexagonal_bin)
            (then
                (once (and (agent_holds ?d) (= (distance ?h agent) 1)))
                (hold (and (not (agent_holds ?d)) (in_motion ?d)))
                (once (and (not (in_motion ?d)) (in ?h ?d)))
            )
        )
    )
))
(:scoring (count throwBallToBin)
))


(define (game 614dec67f6eb129c3a77defd-6) (:domain medium-objects-room-v1)  ; 6
(:setup (and
    (exists (?h - hexagonal_bin) (game-conserved (adjacent ?h bed)))
    (forall (?o - (either teddy_bear pillow)) (game-conserved (not (on bed ?o))))
))
(:constraints (and
    (forall (?b - ball)
        (preference throwBallToBin
            (exists (?h - hexagonal_bin)
                (then
                    (once (and (agent_holds ?b) (adjacent desk agent)))
                    (hold (and (not (agent_holds ?b)) (in_motion ?b)))
                    (once (and (not (in_motion ?b)) (in ?h ?b)))
                )
            )
        )
    )
    (preference failedThrowToBin
        (exists (?b - ball ?h - hexagonal_bin)
            (then
                (once (and (agent_holds ?b) (adjacent desk agent)))
                (hold (and (not (agent_holds ?b)) (in_motion ?b)))
                (once (and (not (in_motion ?b)) (not (in ?h ?b))))
            )
        )
    )
))
(:scoring (+
    (* 10 (count throwBallToBin:dodgeball))
    (* 20 (count throwBallToBin:basketball))
    (* 30 (count throwBallToBin:beachball))
    (- (count failedThrowToBin))
)))

; 7 is invalid -- vastly under-constrained -- I could probably make some guesses but leaving alone

(define (game 615b40bb6cdb0f1f6f291f45-8) (:domain few-objects-room-v1)  ; 8
(:setup (and
    (exists (?c - curved_wooden_ramp)
        (game-conserved (on floor ?c))
    )
))
(:constraints (and
    (preference throwOverRamp  ; TODO: does this quanitfy over reasonably?
        (exists (?d - dodgeball ?c - curved_wooden_ramp)
            (then
                (once (and
                    (agent_holds ?d)
                    (< (distance_side ?c front agent) (distance_side ?c back agent))
                ))
                (hold-while
                    (and (not (agent_holds ?d)) (in_motion ?d))
                    (on ?c ?d)
                )
                (once (and
                    (not (in_motion ?d))
                    (< (distance_side ?c back ?d) (distance_side ?c front ?d))
                ))
            )
        )
    )
    (preference throwAttempt
        (exists (?b - ball)
            (then
                (once (agent_holds ?b))
                (hold (and (not (agent_holds ?b)) (in_motion ?b)))
                (once (not (in_motion ?b)))
            )
        )
    )
))
(:terminal (>= (count-once throwOverRamp) 1)
)
(:scoring (+
    (* 3 (= (count throwAttempt) 1) (count-once throwOverRamp))
    (* 2 (= (count throwAttempt) 2) (count-once throwOverRamp))
    (* (>= (count throwAttempt) 3) (count-once throwOverRamp))
)))


; Taking the first game this participant provided
(define (game 615452aaabb932ada88ef3ca-9) (:domain many-objects-room-v1)  ; 9
(:setup (and
    (exists (?h - hexagonal_bin)
        (game-conserved (or
            (on bed ?h)
            (exists (?w - wall) (adjacent ?w ?h))
        ))
    )
))
(:constraints (and
    (preference throwBallToBin
        (exists (?d - dodgeball ?h - hexagonal_bin)
            (then
                (once (and
                    (agent_holds ?d)
                    (or
                        (on bed ?h)
                        (exists (?w1 ?w2 - wall) (and (adjacent ?w1 ?h) (adjacent ?w2 agent) (opposite ?w1 ?w2)))
                    )
                ))
                (hold (and (not (agent_holds ?d)) (in_motion ?d) (not (touch floor ?d))))
                (once (and (not (in_motion ?d)) (in ?h ?d)))
            )
        )
    )
    ; TODO: one could argue that these could be specified by providing another predicate in scoring
    ; so for example, say something like, if this predicate (bounce) also happens at some point during
    ; the preference, you get additional or fewer points
    ; TODO: is that something we want to do? would this be useful anywhere else?
    (preference bounceBallToBin
        (exists (?d - dodgeball ?h - hexagonal_bin)
            (then
                (once (and
                    (agent_holds ?d)
                    (or
                        (on bed ?h)
                        (exists (?w1 ?w2 - wall) (and (adjacent ?w1 ?h) (adjacent ?w2 agent) (opposite ?w1 ?w2)))
                    )
                ))
                (hold-while
                    (and (not (agent_holds ?d)) (in_motion ?d))
                    (touch floor ?d)
                )
                (once (and (not (in_motion ?d)) (in ?h ?d)))
            )
        )
    )
))
(:scoring (+
    (count bounceBallToBin)
    (* 3 (count throwBallToBin))
)))

(define (game 57aa430b4cda6e00018420e9-10) (:domain medium-objects-room-v1)  ; 10

(:constraints (and
    (preference throwTeddyOntoPillow
        (exists (?t - teddy_bear ?p - pillow)
            (then
                (once (agent_holds ?t))
                (hold (and (not (agent_holds ?t)) (in_motion ?t)))
                (once (and (not (in_motion ?t)) (on ?p ?t)))
            )
        )
    )
    (preference throwAttempt
        (exists (?t - teddy_bear)
            (then
                (once (agent_holds ?t))
                (hold (and (not (agent_holds ?t)) (in_motion ?t)))
                (once (not (in_motion ?t)))
            )
        )
    )
))
(:terminal
    (>= (count throwAttempt) 10)
)
(:scoring (count throwTeddyOntoPillow)
))

(define (game 5d29412ab711e9001ab74ece-11) (:domain many-objects-room-v1)  ; 11
(:constraints (and
    (forall (?b - building) (and
        (preference baseBlockInTowerAtEnd (exists (?l - block)
            (at-end (and
                (in ?b ?l)
                (on floor ?l)
            ))
        ))
        (preference blockOnBlockInTowerAtEnd (exists (?l - block)
            (at-end
                (and
                    (in ?b ?l)
                    (not (exists (?o - game_object) (and (not (same_type ?o block)) (touch ?o ?l))))
                    (not (on floor ?l))
                )
            )
        ))
        (preference pyramidBlockAtopTowerAtEnd (exists (?p - pyramid_block)
            (at-end
                (and
                    (in ?b ?p)
                    (not (exists (?l - block) (on ?p ?l)))
                    (not (exists (?o - game_object) (and (not (same_type ?o block)) (touch ?o ?p))))
                )
            )
        ))
    ))
))
(:scoring (external-forall-maximize (*
    (count-once pyramidBlockAtopTowerAtEnd)
    (count-once baseBlockInTowerAtEnd)
    (+
        (count-once baseBlockInTowerAtEnd)
        (count-once-per-objects blockOnBlockInTowerAtEnd)
    )
))))

; 12 requires quantifying based on position -- something like

(define (game 613bb29f16252362f4dc11a3-12) (:domain medium-objects-room-v1)  ; 12
(:setup (and
    (exists (?h - hexagonal_bin)
        (game-conserved (< (distance room_center ?h) 1))
    )
))
(:constraints (and
    (preference throwToRampToBin
        (exists (?r - triangular_ramp ?d - dodgeball ?h - hexagonal_bin)
            (then
                (once (and (agent_holds ?d) (adjacent door agent) (agent_crouches))) ; ball starts in hand
                (hold-while
                    (and (not (agent_holds ?d)) (in_motion ?d))
                    (touch ?r ?d)
                )
                (once  (and (in ?h ?d) (not (in_motion ?d)))) ; touches wall before in bin
            )
        )
    )
))
(:scoring
    (count-unique-positions throwToRampToBin)
))



(define (game 616e5ae706e970fe0aff99b6-13) (:domain many-objects-room-v1)  ; 13
(:setup (and
    (exists (?h - hexagonal_bin ?r - triangular_ramp) (game-conserved
        (and
            (< (distance ?h ?r) 1)
            (< (distance room_center ?r) 0.5)
        )
    ))
))
(:constraints (and
    (forall (?d - (either dodgeball golfball))
        (preference throwToRampToBin
            (exists (?r - triangular_ramp ?h - hexagonal_bin)
                (then
                    (once (and (agent_holds ?d) (adjacent door agent) (agent_crouches))) ; ball starts in hand
                    (hold-while
                        (and (not (agent_holds ?d)) (in_motion ?d))
                        (touch ?r ?d)
                    )
                    (once (and (in ?h ?d) (not (in_motion ?d)))) ; touches ramp before in bin
                )
            )
        )
    )
))
(:scoring (+
    (* 6 (count throwToRampToBin:dodgeball))
    (* 3 (count throwToRampToBin:golfball))
)))

(define (game 609c15fd6888b88a23312c4-14) (:domain medium-objects-room-v1)  ; 14

(:constraints (and
    (preference throwInBin
        (exists (?b - ball ?h - hexagonal_bin)
            (then
                (once (and (on rug agent) (agent_holds ?b)))
                (hold (and (not (agent_holds ?b)) (in_motion ?b)))
                (once (and (not (in_motion ?b)) (in ?h ?b)))
            )
        )
    )
    (preference throwAttempt
        (exists (?b - ball)
            (then
                (once (agent_holds ?b))
                (hold (and (not (agent_holds ?b)) (in_motion ?b)))
                (once (not (in_motion ?b)))
            )
        )
    )
))
(:terminal
    (>= (count throwAttempt) 10)
)
(:scoring (count throwInBin)
    ; TODO: how do we want to quantify streaks? some number of one preference without another preference?
))

(define (game 5f5d6c3cbacc025bf0a03440-15) (:domain few-objects-room-v1)  ; 15
(:setup (and
    (exists (?h - hexagonal_bin ?b - building) (and
        (game-conserved (adjacent ?h bed))
        (game-conserved (object_orientation ?h upside_down))
        (game-optional (on ?h ?b)) ; optional since building might cease to exist in game
        (forall (?c - cube_block) (game-optional (in ?b ?c)))
        (exists (?c1 ?c2 ?c3 ?c4 ?c5 ?c6 - cube_block) (game-optional (and ; specifying the pyramidal structure
           (on ?h ?c1)
           (on ?h ?c2)
           (on ?h ?c3)
           (on ?c1 ?c4)
           (on ?c2 ?c5)
           (on ?c4 ?c6)
        )))
    ))
))

(:constraints (and
    (preference blockInTowerKnockedByDodgeball (exists (?b - building ?c - cube_block
        ?d - dodgeball ?h - hexagonal_bin ?r - chair)
        (then
            (once (and
                (agent_holds ?d)
                (adjacent ?r agent)
                (on ?h ?b)
                (in ?b ?c)
            ))
            (hold-while
                (and (not (agent_holds ?d)) (in_motion ?d) (not (or (agent_holds ?c) (touch agent ?c))))
                (in_motion ?c)
            )
            (once (not (or (in_motion ?c) (in_motion ?d))))
        )
    ))
    (preference throwAttempt
        (exists (?d - dodgeball)
            (then
                (once (agent_holds ?d))
                (hold (and (not (agent_holds ?d)) (in_motion ?d)))
                (once (not (in_motion ?d)))
            )
        )
    )
))
(:terminal
    (>= (count-once-per-objects throwAttempt) 2)
)
(:scoring (count-once-per-objects blockInTowerKnockedByDodgeball)
))


(define (game 616e4f7a16145200573161a6-16) (:domain few-objects-room-v1)  ; 16
(:setup (and
    (exists (?c - curved_wooden_ramp ?h - hexagonal_bin ?b1 ?b2 ?b3 ?b4 - block)
        (game-conserved (and
            (adjacent_side ?h front ?c back)
            (on floor ?b1)
            (adjacent_side ?h left ?b1)
            (on ?b1 ?b2)
            (on floor ?b3)
            (adjacent_side ?h right ?b3)
            (on ?b3 ?b4)
        ))
    )
))
(:constraints (and
    (preference rollBallToBin
        (exists (?d - dodgeball ?r - curved_wooden_ramp ?h - hexagonal_bin)
            (then
                (once (agent_holds ?d))
                (hold-while
                    (and (not (agent_holds ?d)) (in_motion ?d))
                    (on ?r ?d)
                )
                (once (and (in ?h ?d) (not (in_motion ?d))))
            )
        )
    )
))
(:scoring (count rollBallToBin)
))

; 18 is a dup of 17


(define (game 613e4bf960ca68f8de00e5e7-17) (:domain medium-objects-room-v1)  ; 17/18

(:constraints (and
    (preference castleBuilt (exists (?b - bridge_block ?f - flat_block ?t - tall_cylindrical_block ?c - cube_block ?p - pyramid_block)
        (at-end
            (and
                (on ?b ?f)
                (on ?f ?t)
                (on ?t ?c)
                (on ?c ?p)
            )
        )
    ))
))
(:scoring
    (* 10 (count-once-per-objects castleBuilt))
))

; (* 4 (or
    ;     (with (?b - green_bridge_block ?f - yellow_flat_block ?t - yellow_tall_cylindrical_block) (count-once-per-objects castleBuilt))
    ;     (with (?b - green_bridge_block ?f - yellow_flat_block ?c - green_cube_block) (count-once-per-objects castleBuilt))
    ;     (with (?b - green_bridge_block ?f - yellow_flat_block ?p - orange_pyramid_block) (count-once-per-objects castleBuilt))
    ;     (with (?f - yellow_flat_block ?t - yellow_tall_cylindrical_block ?c - green_cube_block) (count-once-per-objects castleBuilt))
    ;     (with (?f - yellow_flat_block ?t - yellow_tall_cylindrical_block ?p - orange_pyramid_block) (count-once-per-objects castleBuilt))
    ;     (with (?t - yellow_tall_cylindrical_block ?c - green_cube_block ?p - orange_pyramid_block) (count-once-per-objects castleBuilt))
    ; ))
    ; (* 3 (or
    ;     (with (?b - green_bridge_block ?f - yellow_flat_block ?t - yellow_tall_cylindrical_block ?c - green_cube_block) (count-once-per-objects castleBuilt))
    ;     (with (?b - green_bridge_block ?f - yellow_flat_block ?t - yellow_tall_cylindrical_block ?p - orange_pyramid_block) (count-once-per-objects castleBuilt))
    ;     (with (?b - green_bridge_block ?t - yellow_tall_cylindrical_block ?c - green_cube_block ?p - orange_pyramid_block) (count-once-per-objects castleBuilt))
    ;     (with (?f - yellow_flat_block ?t - yellow_tall_cylindrical_block ?c - green_cube_block ?p - orange_pyramid_block) (count-once-per-objects castleBuilt))
    ; ))
    ; (* 3 (with (?b - green_bridge_block ?f - yellow_flat_block ?t - yellow_tall_cylindrical_block ?c - green_cube_block ?p - orange_pyramid_block) (count-once-per-objects castleBuilt)))
    ; (* 4 (or
    ;     (with (?b - brown_bridge_block ?f - gray_flat_block ?t - brown_tall_cylindrical_block) (count-once-per-objects castleBuilt))
    ;     (with (?b - brown_bridge_block ?f - gray_flat_block ?c - blue_cube_block) (count-once-per-objects castleBuilt))
    ;     (with (?b - brown_bridge_block ?f - gray_flat_block ?p - red_pyramid_block) (count-once-per-objects castleBuilt))
    ;     (with (?f - gray_flat_block ?t - brown_tall_cylindrical_block ?c - blue_cube_block) (count-once-per-objects castleBuilt))
    ;     (with (?f - gray_flat_block ?t - brown_tall_cylindrical_block ?p - red_pyramid_block) (count-once-per-objects castleBuilt))
    ;     (with (?t - brown_tall_cylindrical_block ?c - blue_cube_block ?p - red_pyramid_block) (count-once-per-objects castleBuilt))
    ; ))
    ; (* 3 (or
    ;     (with (?b - brown_bridge_block ?f - gray_flat_block ?t - brown_tall_cylindrical_block ?c - blue_cube_block) (count-once-per-objects castleBuilt))
    ;     (with (?b - brown_bridge_block ?f - gray_flat_block ?t - brown_tall_cylindrical_block ?p - red_pyramid_block) (count-once-per-objects castleBuilt))
    ;     (with (?b - brown_bridge_block ?t - brown_tall_cylindrical_block ?c - blue_cube_block ?p - red_pyramid_block) (count-once-per-objects castleBuilt))
    ;     (with (?f - gray_flat_block ?t - brown_tall_cylindrical_block ?c - blue_cube_block ?p - red_pyramid_block) (count-once-per-objects castleBuilt))
    ; ))
    ; (* 3 (with (?b - brown_bridge_block ?f - gray_flat_block ?t - brown_tall_cylindrical_block ?c - blue_cube_block ?p - red_pyramid_block) (count-once-per-objects castleBuilt)))

(define (game 60e93f64ec69ecdac3107555-19) (:domain medium-objects-room-v1)  ; 19
(:setup (and
    (forall (?b - ball)
        (game-optional (< (distance door ?b) 1))
    )
))
(:constraints (and
    (forall (?b - ball ?t - (either doggie_bed hexagonal_bin))
        (preference ballThrownIntoTarget
            (then
                (once (and (agent_holds ?b) (< (distance door agent) 1)))
                (hold (and (not (agent_holds ?b)) (in_motion ?b)))
                (once (and (in ?t ?b) (not (in_motion ?b))))
            )
        )
    )
    (forall (?b - ball)
        (preference ballThrownOntoTarget
            (exists (?t - doggie_bed)
                (then
                    (once (and (agent_holds ?b) (< (distance door agent) 1)))
                    (hold (and (not (agent_holds ?b)) (in_motion ?b)))
                    (once (and (on ?t ?b) (not (in_motion ?b))))
                )
            )
        )
    )
    (preference throwAttempt
        (exists (?b - ball)
            (then
                (once (agent_holds ?b))
                (hold (and (not (agent_holds ?b)) (in_motion ?b)))
                (once (not (in_motion ?b)))
            )
        )
    )
))
(:terminal
    (>= (count-once-per-objects throwAttempt) 3)
)
(:scoring (+
    (* 6 (count-once-per-objects ballThrownIntoTarget:dodgeball:hexagonal_bin))
    (* 5 (count-once-per-objects ballThrownIntoTarget:beachball:hexagonal_bin))
    (* 4 (count-once-per-objects ballThrownIntoTarget:basketball:hexagonal_bin))
    (* 5 (count-once-per-objects ballThrownIntoTarget:dodgeball:doggie_bed))
    (* 4 (count-once-per-objects ballThrownIntoTarget:beachball:doggie_bed))
    (* 3 (count-once-per-objects ballThrownIntoTarget:basketball:doggie_bed))
    (* 5 (count-once-per-objects ballThrownOntoTarget:dodgeball))
    (* 4 (count-once-per-objects ballThrownOntoTarget:beachball))
    (* 3 (count-once-per-objects ballThrownOntoTarget:basketball))
)))


(define (game 5e2df2855e01ef3e5d01ab58-20) (:domain medium-objects-room-v1) ; 20
(:constraints (and
    (forall (?b - building) (and
        (preference blockInTowerAtEnd (exists (?l - block)
            (at-end
                (and
                    (in ?b ?l)
                )
            )
        ))
        (preference blockInTowerKnockedByDodgeball (exists (?l - block ?d - dodgeball)
            (then
                (once (and (in ?b ?l) (agent_holds ?d)))
                (hold-while
                    (and (in ?b ?l) (not (agent_holds ?d)) (in_motion ?d))
                    (touch ?d ?b)
                )
                (hold (in_motion ?l))
                (once (not (in_motion ?l)))
            )
        ))

    ))
    (preference towerFallsWhileBuilding (exists (?b - building ?l1 ?l2 - block)
        (then
            (once (and (in ?b ?l1) (agent_holds ?l2)))
            (hold-while
                (and
                    (not (agent_holds ?l1))
                    (in ?b ?l1)
                    (or
                        (agent_holds ?l2)
                        (in_motion ?l2)  ; (and (not (agent_holds ?l2)) -- used to be here, redundant with the first if clause
                    )
                )
                (touch ?l1 ?l2)
            )
            (hold (and
                (in_motion ?l1)
                (not (agent_holds ?l1))
            ))
            (once (not (in_motion ?l1)))
        )
    ))
))
(:scoring (+
    (external-forall-maximize (+
        (count-once-per-objects blockInTowerAtEnd)
        (* 2 (count-once-per-objects blockInTowerKnockedByDodgeball))
    ))
    (- (count towerFallsWhileBuilding))
)))

(define (game 5c79bc94d454af00160e2eee-21) (:domain few-objects-room-v1)  ; 21
(:setup (and
    (exists (?c - chair) (game-conserved (and
        (< (distance room_center ?c) 1)
        (not (faces ?c desk))
        (not (faces ?c bed))
    )))
))
(:constraints (and
    (preference ballThrownToBin
        (exists (?d - dodgeball ?h - hexagonal_bin)
            (then
                (once (and (agent_holds ?d) (adjacent desk agent)))
                (hold (and (not (agent_holds ?d)) (in_motion ?d)))
                (once (and (not (in_motion ?d)) (in ?h ?d)))
            )
        )
    )
    (preference ballThrownToBed
        (exists (?d - dodgeball)
            (then
                (once (and (agent_holds ?d) (adjacent desk agent)))
                (hold (and (not (agent_holds ?d)) (in_motion ?d)))
                (once (and (not (in_motion ?d)) (on bed ?d)))
            )
        )
    )
    (preference ballThrownToChair
        (exists (?d - dodgeball ?c - chair)
            (then
                (once (and (agent_holds ?d) (adjacent desk agent)))
                (hold (and (not (agent_holds ?d)) (in_motion ?d)))
                (once (and (not (in_motion ?d)) (on ?c ?d) (is_setup_object ?c)))
            )
        )
    )
    (preference ballThrownMissesEverything
        (exists (?d - dodgeball)
            (then
                (once (and (agent_holds ?d) (adjacent desk agent)))
                (hold (and (not (agent_holds ?d)) (in_motion ?d)))
                (once (and
                    (not (in_motion ?d))
                    (not (exists (?h - hexagonal_bin) (in ?h ?d)))
                    (not (on bed ?d))
                    (not (exists (?c - chair) (and (on ?c ?d) (is_setup_object ?c))))
                ))
            )
        )
    )
))
(:terminal
    (>= (total-score) 10)
)
(:scoring (+
    (* 5 (count ballThrownToBin))
    (count ballThrownToBed)
    (count ballThrownToChair)
    (- (count ballThrownMissesEverything))
)))

(define (game 60d432ce6e413e7509dd4b78-22) (:domain medium-objects-room-v1)  ; 22
(:setup (and
    (exists (?h - hexagonal_bin) (game-conserved (adjacent bed ?h)))
    (forall (?b - ball) (game-optional (on rug ?b)))
    (game-optional (not (exists (?g - game_object) (on desk ?g))))
))
(:constraints (and
    (forall (?b - ball ?x - (either red yellow pink))
        (preference throwBallToBin
            (exists (?h - hexagonal_bin)
                (then
                    (once (and (agent_holds ?b) (on rug agent) (rug_color_under agent ?x)))
                    (hold (and (not (agent_holds ?b)) (in_motion ?b)))
                    (once (and (not (in_motion ?b)) (in ?h ?b)))
                )
            )
        )
    )
    (preference throwAttempt
        (exists (?b - ball)
            (then
                (once (and (agent_holds ?b) (on rug agent)))
                (hold (and (not (agent_holds ?b)) (in_motion ?b)))
                (once (not (in_motion ?b)))
            )
        )
    )
))
(:terminal
    (>= (count throwAttempt) 8)
)
(:scoring (+
    (* 2 (count throwBallToBin:dodgeball:red))
    (* 3 (count throwBallToBin:basketball:red))
    (* 4 (count throwBallToBin:beachball:red))
    (* 3 (count throwBallToBin:dodgeball:pink))
    (* 4 (count throwBallToBin:basketball:pink))
    (* 5 (count throwBallToBin:beachball:pink))
    (* 4 (count throwBallToBin:dodgeball:yellow))
    (* 5 (count throwBallToBin:basketball:yellow))
    (* 6 (count throwBallToBin:beachball:yellow))
)))


(define (game 61267978e96853d3b974ca53-23) (:domain few-objects-room-v1)  ; 23

(:constraints (and
    (preference throwBallToBin
        (exists (?d - dodgeball ?h - hexagonal_bin)
            (then
                (once (agent_holds ?d))
                (hold (and (not (agent_holds ?d)) (in_motion ?d)))
                (once (and (not (in_motion ?d)) (in ?h ?d)))
            )
        )
    )
    (preference throwAttempt
        (exists (?d - dodgeball)
            (then
                (once (agent_holds ?d))
                (hold (and (not (agent_holds ?d)) (in_motion ?d)))
                (once (not (in_motion ?d)))
            )
        )
    )
))
(:scoring (+
    (count throwBallToBin)
    (- (/ (count throwAttempt) 5))
)))




(define (game 5996d2256b939900012d9f22-24) (:domain few-objects-room-v1)  ; 24
(:setup (and
    (exists (?c - chair ?h - hexagonal_bin) (game-conserved (on ?c ?h)))
))
(:constraints (and
    (forall (?d - dodgeball ?x - color)
        (preference throwBallToBin
            (exists (?h - hexagonal_bin)
                (then
                    (once (and (agent_holds ?d) (on rug agent) (rug_color_under agent ?x)))
                    (hold (and (not (agent_holds ?d)) (in_motion ?d)))
                    (once (and (not (in_motion ?d)) (in ?h ?d)))
                )
            )
        )
    )
))
(:terminal
    (>= (total-score) 300)
)
(:scoring (+
    (* 5 (count throwBallToBin:blue_dodgeball:red))
    (* 10 (count throwBallToBin:pink_dodgeball:red))
    (* 10 (count throwBallToBin:blue_dodgeball:pink))
    (* 20 (count throwBallToBin:pink_dodgeball:pink))
    (* 15 (count throwBallToBin:blue_dodgeball:orange))
    (* 30 (count throwBallToBin:pink_dodgeball:orange))
    (* 15 (count throwBallToBin:blue_dodgeball:green))
    (* 30 (count throwBallToBin:pink_dodgeball:green))
    (* 20 (count throwBallToBin:blue_dodgeball:purple))
    (* 40 (count throwBallToBin:pink_dodgeball:purple))
    (* 20 (count throwBallToBin:blue_dodgeball:yellow))
    (* 40 (count throwBallToBin:pink_dodgeball:yellow))
)))

; 25 and 26 are the same participant and are invalid -- hiding games

(define (game 606e4eb2a56685e5593304cd-27) (:domain few-objects-room-v1)  ; 27
(:setup (and
    (forall (?d - (either dodgeball cube_block)) (game-optional (not (exists (?s - shelf) (on ?s ?d)))))
    (game-optional (toggled_on main_light_switch))
    (game-optional (toggled_on desktop))
))
(:constraints (and
    (preference dodgeballsInPlace
        (exists (?d - dodgeball ?h - hexagonal_bin)
            (at-end (in ?h ?d))
        )
    )
    (preference blocksInPlace
        (exists (?c - cube_block ?s - shelf)
            (at-end (and
                (adjacent ?s west_wall)
                (on ?s ?c)
            ))
        )
    )
    (preference laptopAndBookInPlace
        (exists (?o - (either laptop book) ?s - shelf)
            (at-end (and
                (adjacent ?s south_wall)
                (on ?s ?o)
            ))
        )
    )
    (preference smallItemsInPlace
        (exists (?o - (either cellphone key_chain) ?d - drawer)
            (at-end (and
                (in ?d ?o)
            ))
        )
    )
    (preference itemsTurnedOff
        (exists (?o - (either main_light_switch desktop laptop))
            (at-end (and
                (not (toggled_on ?o))
            ))
        )
    )
))
(:scoring (+
    (* 5 (+
        (count-once-per-objects dodgeballsInPlace)
        (count-once-per-objects blocksInPlace)
        (count-once-per-objects laptopAndBookInPlace)
        (count-once-per-objects smallItemsInPlace)
    ))
    (* 3 (count-once-per-objects itemsTurnedOff))
)))


(define (game 610aaf651f5e36d3a76b199f-28) (:domain few-objects-room-v1)  ; 28
(:setup (and
    (forall (?c - cube_block) (game-conserved (on rug ?c)))
))
(:constraints (and
    (forall (?x - color)
        (preference thrownBallHitsBlock
            (exists (?d - dodgeball ?b - cube_block)
                (then
                    (once (and (agent_holds ?d) (not (on rug agent))))
                    (hold (and (not (agent_holds ?d)) (in_motion ?d)))
                    (once (and (on rug ?b) (touch ?b ?d) (rug_color_under ?b ?x)))
                )
            )
        )
    )
    (preference thrownBallReachesEnd
            (exists (?d - dodgeball)
                (then
                    (once (and (agent_holds ?d) (not (on rug agent))))
                    (hold-while
                        (and
                            (not (agent_holds ?d))
                            (in_motion ?d)
                            (not (exists (?b - cube_block) (touch ?d ?b)))
                        )
                        (above rug ?d)
                    )
                    (once (or (touch ?d bed) (touch ?d west_wall)))
                )
            )
        )
))
(:terminal (or
    (>= (total-time) 180)
    (>= (total-score) 50)
))
(:scoring (+
    (* 10 (count thrownBallReachesEnd))
    (* (- 5) (count thrownBallHitsBlock:red))
    (* (- 3) (count thrownBallHitsBlock:green))
    (* (- 3) (count thrownBallHitsBlock:pink))
    (- (count thrownBallHitsBlock:yellow))
    (- (count thrownBallHitsBlock:purple))
)))

(define (game 5bb511c6689fc5000149c703-29) (:domain few-objects-room-v1)  ; 29

(:constraints (and
    (preference objectOnBed
        (exists (?g - game_object)
            (at-end (and
                (not (same_type ?g pillow))
                (on bed ?g)
            ))
        )
    )
))
(:scoring
    (count objectOnBed)
))


; 30 is invalid --  rather underdetermined, I could try, but it would take some guesswork


(define (game 5b8c8e7d0c740e00019d55c3-31) (:domain few-objects-room-v1)  ; 31
(:setup (and
    (exists (?h - hexagonal_bin) (game-conserved (and
        (adjacent desk ?h)
        (forall (?b - cube_block) (adjacent ?h ?b))
    )))
    (forall (?o - (either alarm_clock cellphone mug key_chain cd book ball))
        (game-optional (or
            (on side_table ?o)
            (on bed ?o)
        ))
    )
))
(:constraints (and
    (forall (?s - (either bed side_table))
        (preference objectThrownFromRug
            (exists (?o - (either alarm_clock cellphone mug key_chain cd book ball) ?h - hexagonal_bin)
                (then
                    (once (on ?s ?o))
                    (hold (and (agent_holds ?o) (on rug agent)))
                    (hold (and (not (agent_holds ?o)) (in_motion ?o)))
                    (once (and (not (in_motion ?o)) (in ?h ?o)))
                )
            )
        )
    )
))
(:scoring (+
    (count objectThrownFromRug:side_table)
    (* 2 (count objectThrownFromRug:bed))
)))


(define (game 56cb8858edf8da000b6df354-32) (:domain many-objects-room-v1)  ; 32
(:setup (and
    (exists (?b1 ?b2 ?b3 ?b4 ?b5 ?b6 - (either cube_block cylindrical_block pyramid_block)) (game-optional (and ; specifying the pyramidal structure
        (on desk ?b1)
        (on desk ?b2)
        (on desk ?b3)
        (on ?b1 ?b4)
        (on ?b2 ?b5)
        (on ?b4 ?b6)
    )))
    (exists (?w1 ?w2 - wall ?h - hexagonal_bin)
        (game-conserved (and
            (adjacent ?h ?w1)
            (adjacent ?h ?w2)
        ))
    )
))
(:constraints (and
    (forall (?b - (either dodgeball golfball))
        (preference ballThrownToBin (exists (?h - hexagonal_bin)
            (then
                (once (agent_holds ?b))
                (hold (and (not (agent_holds ?b)) (in_motion ?b)))
                (once (and (not (in_motion ?b)) (in ?h ?b)))
            )
        ))
        (preference blockInTowerKnocked (exists (?bl - building ?c - (either cube_block cylindrical_block pyramid_block))
            (then
                (once (and
                    (agent_holds ?b)
                    (on desk ?bl)
                    (in ?bl ?c)
                ))
                (hold-while
                    (and (not (agent_holds ?b)) (in_motion ?b) (not (or (agent_holds ?c) (touch agent ?c))))
                    (in_motion ?c)
                )
                (once (not (in_motion ?c)))
            )
        ))
        (preference throwAttempt
            (then
                (once (agent_holds ?b))
                (hold (and (not (agent_holds ?b)) (in_motion ?b)))
                (once (not (in_motion ?b)))
            )
        )
        (preference ballNeverThrown
            (then
                (once (game_start))
                (hold (not (agent_holds ?b)))
                (once (game_over))
            )
        )
    )
))
(:terminal (or
    (> (external-forall-maximize (count throwAttempt)) 2)
    (>= (count throwAttempt) 12)
))
(:scoring (*
    (>=
        (+
            (count ballThrownToBin:dodgeball)
            (* 2 (count ballThrownToBin:golfball))
        )
        2
    )
    (+
        (count-once-per-objects blockInTowerKnocked)
        (count-once-per-objects ballNeverThrown:golfball)
        (* 2 (count-once-per-objects ballNeverThrown:dodgeball))
    )
)))


(define (game 614e1599db14d8f3a5c1486a-33) (:domain many-objects-room-v1)  ; 33
(:setup (and
    (forall (?g - game_object) (game-optional
        (not (in top_drawer ?g))
    ))
))
(:constraints (and
    (preference itemInClosedDrawerAtEnd (exists (?g - game_object)
        (at-end (and
            (in top_drawer ?g)
            (not (open top_drawer))
        ))
    ))
))
(:scoring
    (count-once-per-objects itemInClosedDrawerAtEnd)
))

; 34 is invalid, another hiding game


(define (game 615dd68523c38ecff40b29b4-35) (:domain few-objects-room-v1)  ; 35

(:constraints (and
    (forall (?b - (either book dodgeball))
        (preference throwObjectToBin
            (exists (?h - hexagonal_bin)
                (then
                    (once (agent_holds ?b))
                    (hold (and (not (agent_holds ?b)) (in_motion ?b) (not (exists (?g - (either game_object floor wall)) (touch ?g ?b )))))
                    (once (and (not (in_motion ?b)) (in ?h ?b)))
                )
            )
        )
    )
    (preference throwBallToBinOffObject
        (exists (?d - dodgeball ?h - hexagonal_bin ?g - (either game_object floor wall))
            (then
                (once (agent_holds ?d))
                (hold-while
                    (and (not (agent_holds ?d)) (in_motion ?d))
                    (touch ?g ?d)
                )
                (once (and (not (in_motion ?d)) (in ?h ?d)))
            )
        )
    )
    (preference throwMissesBin
        (exists (?b - dodgeball ?h - hexagonal_bin)
            (then
                (once (agent_holds ?b))
                (hold (and (not (agent_holds ?b)) (in_motion ?b)))
                (once (and (not (in_motion ?b)) (not (in ?h ?b))))
            )
        )
    )
))
(:terminal (or
    (>= (total-score) 10)
    (<= (total-score) -30)
))
(:scoring (+
    (count throwObjectToBin:dodgeball)
    (* 10 (count-once throwObjectToBin:book))
    (* 2 (count throwBallToBinOffObject))
    (- (count throwMissesBin))
)))


(define (game 5ef4c07dc8437809ba661613-36) (:domain few-objects-room-v1)  ; 36
(:setup (and
    (exists (?h - hexagonal_bin) (game-conserved (on bed ?h)))
    (forall (?d - dodgeball) (game-optional (on desk ?d)))
))
(:constraints (and
    (preference throwToBin
        (exists (?d - dodgeball ?h - hexagonal_bin)
            (then
                (once (and (agent_holds ?d) (adjacent desk agent)))
                (hold (and (not (agent_holds ?d)) (in_motion ?d)))
                (once (and (not (in_motion ?d)) (in ?h ?d)))
                ; TODO: do we do anything about "whenever you get a point you put one of the blocks on the shelf. (on any of the two, it doesn't matter)"?
            )
        )
    )
    (preference throwAttempt
        (exists (?d - dodgeball)
            (then
                (once (agent_holds ?d))
                (hold (and (not (agent_holds ?d)) (in_motion ?d)))
                (once (not (in_motion ?d)))
            )
        )
    )
))
(:terminal
    (>= (count throwAttempt) 5)
)
(:scoring
    (count throwToBin)
))


(define (game 5fa45dc96da3af0b7dcba9a8-37) (:domain many-objects-room-v1)  ; 37

(:constraints (and
    (preference throwToBinFromOppositeWall
        (exists (?d - dodgeball ?h - hexagonal_bin ?w1 ?w2 - wall)
            (then
                (once (and
                    (agent_holds ?d)
                    (adjacent agent ?w1)
                    (opposite ?w1 ?w2)
                    (adjacent ?h ?w2)
                ))
                (hold (and (not (agent_holds ?d)) (in_motion ?d)))
                (once (and (not (in_motion ?d)) (in ?h ?d)))
            )
        )
    )
    (preference throwAttempt
        (exists (?d - dodgeball)
            (then
                (once (agent_holds ?d))
                (hold (and (not (agent_holds ?d)) (in_motion ?d)))
                (once (not (in_motion ?d)))
            )
        )
    )
))
(:terminal
    (>= (count throwAttempt) 10)
)
(:scoring
    (count throwToBinFromOppositeWall)
))

; projected 38 onto the space of feasible games, but could also ignore

(define (game 616abb33ebe1d6112545f76d-38) (:domain medium-objects-room-v1)  ; 38

(:constraints (and
    (preference throwToBin
        (exists (?d - dodgeball ?h - hexagonal_bin)
            (then
                (once (and (agent_holds ?d) (adjacent desk agent)))
                (hold (and (not (agent_holds ?d)) (in_motion ?d)))
                (once (and (not (in_motion ?d)) (in ?h ?d)))
            )
        )
    )
))
(:scoring
    (* 5 (count throwToBin))
))


(define (game 614fb15adc48d3f9ffcadd41-39) (:domain many-objects-room-v1)  ; 39

(:constraints (and
    (preference ballThrownToWallToAgent
        (exists (?b - ball ?w - wall)
            (then
                (once (agent_holds ?b))
                (hold-while
                    (and (not (agent_holds ?b)) (in_motion ?b))
                    (touch ?w ?b)
                )
                (once (or (agent_holds ?b) (touch agent ?b)))
            )
        )
    )
))
(:scoring
    (count ballThrownToWallToAgent)
))


(define (game 5c71bdec87f8cd0001b458f5-40) (:domain many-objects-room-v1)  ; 40
(:setup (and
    (exists (?r - curved_wooden_ramp) (game-conserved (adjacent ?r rug)))
))
(:constraints (and
    (forall (?x - color)
        (preference ballRolledOnRampToRug
            (exists (?b - beachball ?r - curved_wooden_ramp)
                (then
                    (once (agent_holds ?b))
                    (hold-while
                        (and (not (agent_holds ?b)) (in_motion ?b))
                        (on ?r ?b)
                    )
                    (once (and (not (in_motion ?b)) (on rug ?b) (rug_color_under ?b ?x)))
                )
            )
        )
    )
))
(:scoring (+
    (count ballRolledOnRampToRug:pink)
    (* 2 (count ballRolledOnRampToRug:yellow))
    (* 3 (count ballRolledOnRampToRug:orange))
    (* 3 (count ballRolledOnRampToRug:green))
    (* 4 (count ballRolledOnRampToRug:purple))
    (- (count ballRolledOnRampToRug:white))
)))


(define (game 5f8d77f0b348950659f1919e-41) (:domain many-objects-room-v1)  ; 41
(:setup (and
    (exists (?w1 ?w2 - wall) (and
        (game-conserved (opposite ?w1 ?w2))
        (forall (?b - bridge_block) (game-conserved (and
            (on floor ?b)
            (= (distance ?w1 ?b) (distance ?w2 ?b))
        )))
        (forall (?g - game_object) (game-optional (or
            (same_type ?g bridge_block)
            (> (distance ?w1 ?g) (distance ?w2 ?g))
        )))
    ))
))
(:constraints (and
    (forall (?w1 ?w2 - wall)
        (preference objectMovedRoomSide (exists (?g - game_object)
            (then
                (once (and
                    (not (agent_holds ?g))
                    (not (in_motion ?g))
                    (not (same_type ?g bridge_block))
                    (> (distance ?w1 ?g) (distance ?w2 ?g))
                ))
                (hold (or
                    (agent_holds ?g)
                    (in_motion ?g)
                ))
                (once (and
                    (not (in_motion ?g))
                    (< (distance ?w1 ?g) (distance ?w2 ?g))
                ))
            )
        ))
    )
))
(:terminal
    (>= (total-time) 30)
)
(:scoring (external-forall-maximize
    (count-once-per-objects objectMovedRoomSide)
)))


(define (game 5edc195a95d5090e1c3f91b-42) (:domain few-objects-room-v1)  ; 42
(:setup (and
    (exists (?h - hexagonal_bin) (and
        (forall (?g - game_object) (game-optional (or
            (same_object ?h ?g)
            (> (distance ?h ?g) 1)
        )))
        (forall (?d - dodgeball) (game-optional (and
            (> (distance ?h ?d) 2)
            (< (distance ?h ?d) 6)
        )))
    ))
))
(:constraints (and
    (preference throwBallFromOtherBallToBin
        (exists (?d1 ?d2 - dodgeball ?h - hexagonal_bin)
            (then
                (once (and (agent_holds ?d1) (adjacent ?d2 agent)))
                (hold (and (not (agent_holds ?d1)) (in_motion ?d1)))
                (once (and (not (in_motion ?d1)) (in ?h ?d1)))
            )
        )
    )
    (preference throwAttempt
        (exists (?d - dodgeball)
            (then
                (once (agent_holds ?d))
                (hold (and (not (agent_holds ?d)) (in_motion ?d)))
                (once (not (in_motion ?d)))
            )
        )
    )
))
(:terminal
    (>= (count throwAttempt) 5)
)
(:scoring
    (count-same-positions throwBallFromOtherBallToBin)
))


(define (game 617378aeffbba11d8971051c-43) (:domain medium-objects-room-v1)  ; 43
(:setup (and
    (exists (?d - doggie_bed) (game-conserved (< (distance room_center ?d) 1)))
))
(:constraints (and
    (forall (?b - ball) (and
        (preference throwBallToDoggieBed
            (exists (?d - doggie_bed)
                (then
                    (once (agent_holds ?b))
                    (hold (and (not (agent_holds ?b)) (in_motion ?b) (not (exists (?w - wall) (touch ?w ?b )))))
                    (once (and (not (in_motion ?b)) (on ?d ?b)))
                )
            )
        )
        (preference throwBallToDoggieBedOffWall
            (exists (?d - doggie_bed ?w - wall)
                (then
                    (once (agent_holds ?b))
                    (hold-while
                        (and (not (agent_holds ?d)) (in_motion ?b))
                        (touch ?w ?b)
                    )
                    (once (and (not (in_motion ?b)) (on ?d ?b)))
                )
            )
        )
    ))
))
<<<<<<< HEAD
(:scoring (+
    (count throwBallToDoggieBed:basketball)
    (* 2 (count throwBallToDoggieBed:beachball))
    (* 3 (count throwBallToDoggieBed:dodgeball))
    (* 2 (count throwBallToDoggieBedOffWall:basketball))
    (* 3 (count throwBallToDoggieBedOffWall:beachball))
    (* 4 (count throwBallToDoggieBedOffWall:dodgeball))
=======
(:scoring maximize (+
    (count-nonoverlapping throwBallToBin:basketball)
    (* 2 (count-nonoverlapping throwBallToBin:beachball))
    (* 3 (count-nonoverlapping throwBallToBin:dodgeball))
    (* 2 (count-nonoverlapping throwBallToBinOffWall:basketball))
    (* 3 (count-nonoverlapping throwBallToBinOffWall:beachball))
    (* 4 (count-nonoverlapping throwBallToBinOffWall:dodgeball))
>>>>>>> 4975b0de
)))


; 44 is another find the hidden object game

(define (game 60e7044ddc2523fab6cbc0cd-45) (:domain many-objects-room-v1)  ; 45
(:setup (and
    (exists (?t1 ?t2 - teddy_bear) (game-optional (and
        (on floor ?t1)
        (on bed ?t2)
        ; TODO: is the below nicer than (= (z_position ?t1) (z_position ?T2))
        (equal_z_position ?t1 ?t2)
        (equal_z_position bed ?t1)
    )))
))
(:constraints (and
    (forall (?b - (either golfball dodgeball)) (and
        (preference throwKnocksOverBear (exists (?t - teddy_bear ?s - sliding_door)
            (then
                (once (and
                    (agent_holds ?b)
                    (adjacent desk agent)
                    (adjacent ?s agent)
                    (equal_z_position bed ?t)
                    ; (= (z_position ?t) (z_position bed))
                ))
                (hold-while
                    (and (in_motion ?b) (not (agent_holds ?b)))
                    (touch ?b ?t)
                )
                (once (in_motion ?t))
            )
        ))
        (preference throwAttempt (exists (?s - sliding_door)
            (then
                (once (and (agent_holds ?b) (adjacent desk agent) (adjacent ?s agent)))
                (hold (and (in_motion ?b) (not (agent_holds ?b))))
                (once (not (in_motion ?b)))
            )
        ))
    ))
))
(:terminal (or
    (> (external-forall-maximize (count throwAttempt)) 1)
    (>= (count-once-per-objects throwAttempt) 6)
))
(:scoring (+
    (count-once-per-objects throwKnocksOverBear:dodgeball)
    (* 2 (count-once-per-objects throwKnocksOverBear:golfball))
)))

(define (game 5d5b0dd7c032a2001ad7cf5d-46) (:domain few-objects-room-v1)  ; 46
(:setup (and
    (exists (?c - curved_wooden_ramp) (game-conserved
        (< (distance room_center ?c) 3)
    ))
))
(:constraints (and
    (preference ballThrownToRampToBed (exists (?d - pink_dodgeball ?c - curved_wooden_ramp)
        (then
            (once (and (agent_holds ?d) (faces agent ?c)))
            (hold-while
                (and (in_motion ?d) (not (agent_holds ?d)))
                (touch ?d ?c)
            )
            (once (and (not (in_motion ?d)) (on bed ?d)))
        )
    ))
    (preference ballThrownHitsAgent (exists (?d - pink_dodgeball ?c - curved_wooden_ramp)
        (then
            (once (and (agent_holds ?d) (faces agent ?c)))
            (hold-while
                (and (in_motion ?d) (not (agent_holds ?d)))
                (touch ?d ?c)
            )
            (once (and (touch ?d agent) (not (agent_holds ?d))))
        )
    ))
))
(:scoring (+
    (count ballThrownToRampToBed)
    (- (count ballThrownHitsAgent))
)))


(define (game 5d470786da637a00014ba26f-47) (:domain many-objects-room-v1)  ; 47

(:constraints (and
    (forall (?x - color)
        (preference beachballBouncedOffRamp
            (exists (?b - beachball ?r - green_triangular_ramp)
                (then
                    (once (and (agent_holds ?b) (not (on rug agent)) (faces agent ?r)))
                    (hold-while
                        (and (in_motion ?b) (not (agent_holds ?b)))
                        (touch ?b ?r)
                    )
                    (once (and (not (in_motion ?b)) (on rug ?b) (rug_color_under ?b ?x)))
                )
            )
        )
    )
))
(:scoring (+
    (count beachballBouncedOffRamp:red)
    (* 3 (count beachballBouncedOffRamp:pink))
    (* 10 (count beachballBouncedOffRamp:green))
)))

; TODO: this is a crude approximation of 48 -- let's hope it's reasonable?

(define (game 61254c5a6facc8ed023a64de-48) (:domain medium-objects-room-v1)  ; 48
; SETUP:
(:setup (and
    (exists (?b - building ?h - hexagonal_bin) (game-conserved (and
        (in ?b ?h)
        (>= (building_size ?b) 4) ; TODO: could also quantify out additional objects
        (not (exists (?g - game_object) (and (in ?b ?g) (on ?h ?g))))
        (< (distance room_center ?b) 1)
    )))
))
(:constraints (and
    (forall (?d - (either dodgeball basketball beachball))
        (preference ballThrownToBin (exists (?b - building ?h - hexagonal_bin)
            (then
                (once (agent_holds ?d))
                (hold (and (in_motion ?d) (not (agent_holds ?d))))
                (once (and (not (in_motion ?d)) (or (in ?h ?d) (on ?h ?d)) (or (in ?b ?h) (on ?b ?h))))
            )
        ))
    )
    (preference itemsHidingScreens
        (exists (?s - (either desktop laptop) ?o - (either pillow doggie_bed teddy_bear))
            (at-end (on ?s ?o))
        )
    )
    (preference objectsHidden
        (exists (?o - (either alarm_clock cellphone) ?d - drawer)
            (at-end (in ?d ?o))
        )
    )
    (preference blindsOpened
        (exists (?b - blinds)
            (at-end (open ?b))  ; blinds being open = they were pulled down
        )
    )
    (preference objectMoved
        (exists (?g - game_object)
            (then
                (once (and
                    (not (in_motion ?g))
                    (not (same_type ?g ball))
                    (not (same_type ?g drawer))
                    (not (same_type ?g blinds))
                ))
                (hold (in_motion ?g))
                (once (not (in_motion ?g)))
            )
        )
    )
))
(:scoring (+
    (* 5 (count ballThrownToBin:dodgeball))
    (* 7 (count ballThrownToBin:basketball))
    (* 15 (count ballThrownToBin:beachball))
    (* 10 (count-once-per-objects itemsHidingScreens))
    (* 10 (count-once-per-objects objectsHidden))
    (* 10 (count-once-per-objects blindsOpened))
    (* (- 5) (count objectMoved))
)))

(define (game 60ddfb3db6a71ad9ba75e387-49) (:domain many-objects-room-v1)  ; 49
(:setup (and
    (game-conserved (< (distance door green_golfball) 0.5))
    (forall (?d - dodgeball) (game-optional (< (distance ?d green_golfball) 1)))
))
(:constraints (and
    (forall (?d - dodgeball) (and
        (preference dodgeballThrownToBin (exists (?h - hexagonal_bin)
            (then
                (once (and
                    (adjacent green_golfball agent)
                    (adjacent door agent)
                    (agent_holds ?d)
                ))
                (hold (and (in_motion ?d) (not (agent_holds ?d))))
                (once (and (not (in_motion ?d)) (in ?h ?d)))
            )
        ))
        (preference throwAttemptFromDoor
            (then
                (once (and
                    (adjacent green_golfball agent)
                    (adjacent door agent)
                    (agent_holds ?d)
                ))
                (hold (and (in_motion ?d) (not (agent_holds ?d))))
                (once (not (in_motion ?d)))
            )
        )
    ))
))
(:terminal (or
    (> (external-forall-maximize (count throwAttemptFromDoor)) 1)
    (>= (count-once-per-objects throwAttemptFromDoor) 3)
))
(:scoring
    (* 10 (count-once-per-objects dodgeballThrownToBin))
))

(define (game 5f3aee04e30eac7cb73b416e-50) (:domain medium-objects-room-v1)  ; 50
(:setup (and
    (exists (?h - hexagonal_bin) (game-conserved (< (distance room_center ?h) 1)))
))
(:constraints (and
    (preference gameObjectToBin (exists (?g - game_object ?h - hexagonal_bin)
        (then
            (once (not (agent_holds ?g)))
            (hold (or (agent_holds ?g) (in_motion ?g)))
            (once (and (not (in_motion ?g)) (in ?h ?g)))
        )
    ))
))
(:scoring
    (count-once-per-objects gameObjectToBin)
))

(define (game 5ff4a242cbe069bc27d9278b-51) (:domain few-objects-room-v1)  ; 51

(:constraints (and
    (preference throwToBin
        (exists (?d - dodgeball ?h - hexagonal_bin)
            (then
                (once (agent_holds ?d))
                (hold (and (not (agent_holds ?d)) (in_motion ?d)))
                (once (and (not (in_motion ?d)) (in ?h ?d)))
            )
        )
    )
))
(:scoring
    (count throwToBin)
))


(define (game 602d84f17cdd707e9caed37a-52) (:domain few-objects-room-v1)  ; 52

(:constraints (and
    (preference blockFromRugToDesk (exists (?c - cube_block )
        (then
            (once (and (on rug agent) (agent_holds ?c)))
            (hold (and
                (on rug agent)
                (in_motion ?c)
                (not (agent_holds ?c))
                (not (exists (?o - (either lamp desktop laptop)) (or (broken ?o) (in_motion ?o))))
            ))
            (once (and (on rug agent) (on desk ?c) (not (in_motion ?c))))
        )
    ))
))
(:scoring
    (count-once-per-objects blockFromRugToDesk)
))


(define (game 5f0cc31363e0816c1b0db7e1-53) (:domain few-objects-room-v1)  ; 53

(:constraints (and
    (preference dodgeballsInPlace
        (exists (?d - dodgeball ?h - hexagonal_bin ?w1 ?w2 - wall)
            (at-end (and (in ?h ?d) (adjacent ?h ?w1) (adjacent ?h ?w2)))
        )
    )
    (preference blocksInPlace
        (exists (?c - cube_block ?s - shelf)
            (at-end (on ?s ?c))
        )
    )
    (preference smallItemsInPlace
        (exists (?o - (either cellphone key_chain mug credit_card cd watch alarm_clock) ?d - drawer)
            (at-end (and
                (in ?d ?o)
            ))
        )
    )
))
(:scoring (+
    (* 5 (count-once-per-objects dodgeballsInPlace))
    (* 5 (count-once-per-objects blocksInPlace))
    (* 5 (count-once-per-objects smallItemsInPlace))
)))


(define (game 61541833a06877a656163b10-54) (:domain few-objects-room-v1)  ; 54

(:constraints (and
    (forall (?b - building)
        (preference blockPlacedInBuilding (exists (?l - cube_block)
            (then
                (once (agent_holds ?l))
                (hold (and (in_motion ?l) (not (agent_holds ?l))))
                (hold (in ?b ?l))
                (once (or (not (in ?b ?l)) (game_over)))
            )
        ))
    )
    (forall (?l - cube_block)
        (preference blockPickedUp
            (then
                (once (not (agent_holds ?l)))
                (hold (agent_holds ?l))
                (once (not (agent_holds ?l)))
            )
        )
    )
))
(:terminal
    (>= (external-forall-maximize (count blockPickedUp)) 3)
)
(:scoring (external-forall-maximize
    (count-overlapping blockPlacedInBuilding)
)))


(define (game 5f7654f879a4420e6d20971b-55) (:domain few-objects-room-v1)  ; 55
(:setup (and
    (exists (?h - hexagonal_bin)
        (game-conserved (< (distance room_center ?h) 1))
    )
))
(:constraints (and
    (preference objectToBinOnFirstTry (exists (?o - game_object ?h - hexagonal_bin)
        (then
            (once (game_start))
            (hold (not (agent_holds ?o)))
            (hold (agent_holds ?o))
            (hold (and (in_motion ?o) (not (agent_holds ?o))))
            (once (and (not (in_motion ?o)) (in ?h ?o)))
        )
    ))
))
(:scoring
    (count-once-per-objects objectToBinOnFirstTry)
))

(define (game 604a7e9f84bf0e7937200df5-56) (:domain few-objects-room-v1)  ; 56

(:constraints (and
    ; TODO: are we okay with ignoring the subjectivity?
    ; "you have 3 tries to make it. the less tries the more points. the cleaner you sink it the more points""
    (preference throwFromDoorToBin (exists (?d - dodgeball ?h - hexagonal_bin)
        (then
            (once (and (agent_holds ?d) (adjacent door agent)))
            (hold (and (not (agent_holds ?d)) (in_motion ?d)))
            (once (and (not (in_motion ?d)) (in ?h ?d)))
        )
    ))
    (preference throwAttempt (exists (?d - dodgeball)
        (then
            (once (agent_holds ?d))
            (hold (and (not (agent_holds ?d)) (in_motion ?d)))
            (once (not (in_motion ?d)))
        )
    ))
))
(:terminal
    (>= (count throwAttempt) 3)
)
(:scoring
    (count throwFromDoorToBin)
))

(define (game 61623853a4ccad551beeb11a-57) (:domain medium-objects-room-v1)  ; 57

(:constraints (and
    (preference bookOnDeskShelf (exists (?b - book ?d - desk_shelf)
        (at-end (and
            (on ?d ?b)
            (not (exists (?o - (either pencil pen cd)) (on ?d ?o)))
        ))
    ))
    (preference otherObjectsOnDeskShelf (exists (?o - (either pencil pen cd) ?d - desk_shelf)
        (at-end (and
            (on ?d ?o)
            (not (exists (?b - book) (on ?d ?b)))
        ))
    ))
    (preference dodgeballAndBasketballInBin (exists (?b - (either dodgeball basketball) ?h - hexagonal_bin)
        (at-end (in ?h ?b))
    ))
    (preference beachballOnRug (exists (?b - beachball)
        (at-end (on rug ?b))
    ))
    (preference smallItemsInPlace (exists (?o - (either cellphone key_chain cd) ?d - drawer)
        (at-end (in ?d ?o))
    ))
    (preference watchOnShelf (exists (?w - watch ?s - shelf)
        (at-end (on ?s ?w))
    ))
))
(:scoring (+
    (count-once-per-objects bookOnDeskShelf)
    (count-once-per-objects otherObjectsOnDeskShelf)
    (count-once-per-objects dodgeballAndBasketballInBin)
    (count-once-per-objects beachballOnRug)
    (count-once-per-objects smallItemsInPlace)
    (count-once-per-objects watchOnShelf)
)))

(define (game 5f0a5a99dbbf721316f118e2-58) (:domain medium-objects-room-v1)  ; 58
(:setup (and
    (exists (?b - building) (and
        (game-conserved (= (building_size ?b) 6))
        (forall (?l - block) (or
            (game-conserved (and
                    (in ?b ?l)
                    (not (exists (?l2 - block) (and
                        (in ?b ?l2)
                        (not (same_object ?l ?l2))
                        (same_type ?l ?l2)
                    )))
            ))
            (game-optional (not (exists (?s - shelf) (on ?s ?l))))
        ))
    ))
))
(:constraints (and
    (preference gameBlockFound (exists (?l - block)
        (then
            (once (game_start))
            (hold (not (exists (?b - building) (and (in ?b ?l) (is_setup_object ?b)))))
            (once (agent_holds ?l))
        )
    ))
    (preference towerFallsWhileBuilding (exists (?b - building ?l1 ?l2 - block)
        (then
            (once (and (in ?b ?l1) (agent_holds ?l2) (not (is_setup_object ?b))))
            (hold-while
                (and
                    (not (agent_holds ?l1))
                    (in ?b ?l1)
                    (or
                        (agent_holds ?l2)
                        (in_motion ?l2)  ; (and (not (agent_holds ?l2))  was gratuious because of the disjunction
                    )
                )
                (touch ?l1 ?l2)
            )
            (hold (and
                (in_motion ?l1)
                (not (agent_holds ?l1))
            ))
            (once (not (in_motion ?l1)))
        )
    ))
    (preference matchingBuildingBuilt (exists (?b1 ?b2 - building)
        (at-end (and
            (is_setup_object ?b1)
            (not (is_setup_object ?b2))
            (forall (?l1 ?l2 - block) (or
                (not (in ?b1 ?l1))
                (not (in ?b1 ?l2))
                (not (on ?l1 ?l2))
                (exists (?l3 ?l4 - block) (and
                    (in ?b2 ?l3)
                    (in ?b2 ?l4)
                    (on ?l3 ?l4)
                    (same_type ?l1 ?l3)
                    (same_type ?l2 ?l4)
                ))
            ))
        ))
    ))
))
(:scoring (+
    (* 5 (count-once-per-objects gameBlockFound))
    (* 100 (count-once matchingBuildingBuilt))
    (* (-10) (count towerFallsWhileBuilding))
)))

(define (game 602a1735bf92e79a5e7cb632-59) (:domain many-objects-room-v1)  ; 59
(:setup (and
    (exists (?h - hexagonal_bin) (game-conserved (< (distance door ?h) 1)))
))
(:constraints (and
    (forall (?b - (either golfball dodgeball beachball))
        (preference ballThrownToBin (exists (?h - hexagonal_bin)
            (then
                (once (agent_holds ?b))
                (hold (and (not (agent_holds ?b)) (in_motion ?b)))
                (once (and (not (in_motion ?b)) (in ?h ?b)))
            )
        ))
    )
))
(:scoring (+
    (* 2 (count ballThrownToBin:golfball))
    (* 3 (count ballThrownToBin:dodgeball))
    (* 4 (count ballThrownToBin:beachball))
)))

; 60 is invalid


(define (game 6086efbd71dc51bb8d6a1a5e-61) (:domain many-objects-room-v1)  ; 61
(:setup (game-conserved (and
    (exists (?f - flat_block) (on rug ?f))
    (forall (?p - pyramid_block) (on floor ?p))
    (exists (?p1 - yellow_pyramid_block ?p2 - red_pyramid_block ?p3 - blue_pyramid_block ?h - hexagonal_bin)
        (and
            (> (distance ?h ?p2) (distance ?h ?p1))
            (> (distance ?h ?p3) (distance ?h ?p2))
        )
    )
)))
(:constraints (and
    (forall (?p - pyramid_block)
        (preference dodgeballFromBlockToBin (exists (?d - dodgeball ?h - hexagonal_bin)
            (then
                (once (and (agent_holds ?d) (adjacent ?p agent)))
                (hold (and (not (agent_holds ?d)) (in_motion ?d)))
                (once (and (not (in_motion ?d)) (in ?h ?d)))
            )
        ))
    )
    (preference cubeBlockInBuilding (exists (?b - building ?l - cube_block ?f - flat_block)
        (at-end (and
              (is_setup_object ?f)
              (in ?b ?f)
              (in ?b ?l)
        ))
    ))
))
(:scoring (+
    (* 10 (count dodgeballFromBlockToBin:yellow_pyramid_block))
    (* 25 (count dodgeballFromBlockToBin:red_pyramid_block))
    (* 50 (count dodgeballFromBlockToBin:blue_pyramid_block))
    (* 100 (= (count-once-per-objects dodgeballFromBlockToBin:blue_pyramid_block) 3))
    (* 10 (count-once-per-objects cubeBlockInBuilding))
    (* 100 (= (count-once-per-objects cubeBlockInBuilding) 3))
)))

(define (game 601c84e07ab4907ded068d0d-62) (:domain medium-objects-room-v1)  ; 62

(:constraints (and
    (preference bigObjectThrownToBed (exists (?o - (either chair laptop doggie_bed))
        (then
            (once (and (agent_holds ?o) (adjacent desk agent)))
            (hold (and (not (agent_holds ?o)) (in_motion ?o)))
            (once (and (not (in_motion ?o)) (on bed ?o)))
        )
    ))
    (preference smallObjectThrownToBed (exists (?o - game_object)
        (then
            (once (and
                (agent_holds ?o)
                (adjacent desk agent)
                (not (exists (?o2 - (either chair laptop doggie_bed)) (same_object ?o ?o2)))
            ))
            (hold (and (not (agent_holds ?o)) (in_motion ?o)))
            (once (and (not (in_motion ?o)) (on bed ?o)))
        )
    ))
    (preference failedThrowAttempt (exists (?o - game_object)
        (then
            (once (and (agent_holds ?o) (adjacent desk agent)))
            (hold (and (not (agent_holds ?o)) (in_motion ?o)))
            (once (and (not (in_motion ?o)) (not (on bed ?o))))
        )
    ))
))
(:scoring (+
    (count smallObjectThrownToBed)
    (* 5 (count bigObjectThrownToBed))
    (* (- 5) (count failedThrowAttempt))
)))



(define (game 60bb3b463887c2f9d1385cce-63) (:domain medium-objects-room-v1)  ; 63

(:constraints (and
    (preference towerFallsWhileBuilding (exists (?b - building ?l1 ?l2 - block)
        (then
            (once (and (in ?b ?l1) (agent_holds ?l2) (not (is_setup_object ?b))))
            (hold-while
                (and
                    (not (agent_holds ?l1))
                    (in ?b ?l1)
                    (or
                        (agent_holds ?l2)
                        (in_motion ?l2)  ; used to be (and (not (agent_holds ?l2)) ...), redundant
                    )
                )
                (touch ?l1 ?l2)
            )
            (hold (and
                (in_motion ?l1)
                (not (agent_holds ?l1))
            ))
            (once (not (in_motion ?l1)))
        )
    ))
    (forall (?b - building) (and
        (preference blockPlacedInBuilding (exists (?l - block)
            (then
                (once (agent_holds ?l))
                (hold (and (in_motion ?l) (not (agent_holds ?l))))
                (hold (in ?b ?l))
                (once (or (not (in ?b ?l)) (game_over)))
            )
        ))
        (preference nonBlockPlacedInBuilding (exists (?o - game_object)
            (then
                (once (and (agent_holds ?o) (not (same_type ?o block))))
                (hold (and (in_motion ?o) (not (agent_holds ?o))))
                (hold (in ?b ?o))
                (once (or (not (in ?b ?o)) (game_over)))
            )
        ))
    ))
))
(:terminal
    (>= (count-once towerFallsWhileBuilding) 1)
)
(:scoring (external-forall-maximize (+
    (count-overlapping blockPlacedInBuilding)
    (* 2 (count-overlapping nonBlockPlacedInBuilding))
))))


(define (game 5aeb24e22bd17300018779f2-64) (:domain many-objects-room-v1)  ; 64

(:constraints (and
    (forall (?o - (either hexagonal_bin rug wall))
        (preference ballThrownFromObjectToBin (exists (?d - dodgeball ?h - hexagonal_bin)
            (then
                (once (and (agent_holds ?d) (adjacent ?o agent)))
                (hold (and (not (agent_holds ?d)) (in_motion ?d)))
                (once (and (not (in_motion ?d)) (in ?h ?d)))
            )
        ))
    )
))
(:scoring (+
    (count ballThrownFromObjectToBin:hexagonal_bin)
    (* 2 (count ballThrownFromObjectToBin:rug))
    (* 3 (count ballThrownFromObjectToBin:wall))
)))


(define (game 56cf6e8d31a5bc0006e1cdf5-65) (:domain many-objects-room-v1)  ; 65

(:constraints (and
    (preference ballOnBedAtEnd (exists (?b - ball)
        (at-end
            (on bed ?b)
        )
    ))
))
(:scoring (count-once-per-objects ballOnBedAtEnd)
))


(define (game 5f806f22e8159d0913945e35-66) (:domain medium-objects-room-v1)  ; 66
(:setup (and
    (forall (?b - (either bridge_block cube_block))
        (game-conserved (< (distance door ?b) 1))
    )
    (forall (?b - (either cylindrical_block tall_cylindrical_block))
        (game-optional (on bottom_shelf ?b))
    )
    (forall (?b - (either flat_block pyramid_block))
        (game-conserved (not (exists (?s - shelf) (on ?s ?b))))
    )
))
(:constraints (and
    (forall (?b - (either cylindrical_block tall_cylindrical_block)) (and
        (preference blockCorrectlyPicked (exists (?d - dodgeball ?o - doggie_bed ?tb - (either bridge_block cube_block))
            (then
                (once (and
                    (agent_holds ?d)
                    (on ?o agent)
                    (on top_shelf ?b)
                    (not (exists (?ob - block)
                        (and
                            (not (same_object ?b ?ob))
                            (on top_shelf ?ob)
                        )
                    ))
                ))
                (hold (and (not (agent_holds ?d)) (in_motion ?d) (not (agent_holds ?b))))
                (once (and
                    (not (in_motion ?d))
                    (not (exists (?ob - block) (< (distance ?d ?ob) (distance ?d ?tb))))
                    (same_color ?b ?tb)
                ))
            )
        ))
        (preference blockIncorrectlyPicked (exists (?d - dodgeball ?o - doggie_bed ?tb - (either bridge_block cube_block))
            (then
                (once (and
                    (agent_holds ?d)
                    (on ?o agent)
                    (on top_shelf ?b)
                    (not (exists (?ob - block)
                        (and
                            (not (same_object ?b ?ob))
                            (on top_shelf ?ob)
                        )
                    ))
                ))
                (hold (and (not (agent_holds ?d)) (in_motion ?d) (not (agent_holds ?b))))
                (once (and
                    (not (in_motion ?d))
                    (not (exists (?ob - block) (< (distance ?d ?ob) (distance ?d ?tb))))
                    (not (same_color ?b ?tb))
                ))
            )
        ))
    ))
))
(:terminal
    (>= (count-once-per-external-objects blockCorrectlyPicked) 4)
)
(:scoring (+
    (* 10 (count-once-per-external-objects blockCorrectlyPicked))
    (- (count blockIncorrectlyPicked))
    ( * 100 (>= (count-once-per-external-objects blockCorrectlyPicked) 4))
)))

(define (game 60feca537ed1de34c8ddbbab-67) (:domain medium-objects-room-v1)  ; 67
(:setup (and
    (exists (?b1 ?b2 ?b3 ?b4 ?b5 ?b6 ?b7 ?b8 ?b9 ?b10 - (either tall_cylindrical_block bridge_block flat_block cube_block cylindrical_block))
        (game-optional (and
            (= (distance desk ?b1) (distance desk ?b2) (distance desk ?b3) (distance desk ?b4))
            (= (distance desk ?b5) (distance desk ?b6) (distance desk ?b7))
            (= (distance desk ?b8) (distance desk ?b9))
            (< (distance desk ?b10) 2)
            (< (distance desk ?b1) (distance desk ?b5))
            (< (distance desk ?b5) (distance desk ?b8))
            (< (distance desk ?b8) (distance desk ?b10))
        ))
    )
    (forall (?c - chair) (game-conserved (not (adjacent_side desk front ?c))))
))
(:constraints (and
    (forall (?b - ball) (and
        (preference ballKnocksBlockFromRug (exists (?l - block)
            (then
                (once (and (agent_holds ?b) (on rug agent) (is_setup_object ?l)))
                (hold-while
                    (and (not (agent_holds ?b)) (in_motion ?b))
                    (touch ?b ?l)
                    (in_motion ?l)
                )
                (once (not (in_motion ?b)))
            )
        ))
        (preference throwAttempt
            (then
                (once (and (agent_holds ?b) (on rug agent)))
                (hold (and (not (agent_holds ?b)) (in_motion ?b)))
                (once (not (in_motion ?b)))
            )
        )
    ))
))
(:terminal
    (>= (count throwAttempt) 16)
)
(:scoring (+
    (count-once-per-objects ballKnocksBlockFromRug:dodgeball)
    (* 0.7 (count-once-per-objects ballKnocksBlockFromRug:basketball))
    (* 0.5 (count-once-per-objects ballKnocksBlockFromRug:beachball))
)))

; 68 has subjective scoring -- I could attempt to objectify, but it's hard

(define (game 61262b36d0426eaefdb70725-69) (:domain many-objects-room-v1)  ; 69
(:setup (and
    (exists (?c - curved_wooden_ramp ?h - hexagonal_bin) (game-conserved (adjacent ?c ?h)))
))
(:constraints (and
    (preference ballThrownThroughRampToBin (exists (?d - dodgeball ?c - curved_wooden_ramp ?h - hexagonal_bin)
        (then
            (once (agent_holds ?d))
            (hold-while
                (and (not (agent_holds ?d)) (in_motion ?d))
                (touch ?d ?c)
            )
            (once (and (not (in_motion ?d)) (in ?h ?d)))
        )
    ))
))
(:scoring
    (count ballThrownThroughRampToBin)
))

(define (game 5fbbf3f438be4c025df6cdd4-70) (:domain many-objects-room-v1)  ; 70
(:setup (and
    (forall (?c - chair) (game-conserved (not (adjacent_side desk front ?c))))
    (exists (?h - hexagonal_bin ?c - curved_wooden_ramp )
        (game-conserved (and
            (adjacent_side desk front ?c)
            (adjacent_side ?h front ?c back)
        ))
    )
    (forall (?o - (either golfball dodgeball triangle_block pyramid_block))
        (game-optional (< (distance side_table ?o) 1))
    )
))
(:constraints (and
    (forall (?o - (either golfball dodgeball triangle_block pyramid_block)) (and
        (preference objectLandsInBin (exists (?h - hexagonal_bin)
            (then
                (once (and (adjacent bed agent) (agent_holds ?o)))
                (hold (and (in_motion ?o) (not (agent_holds ?o))))
                (once (and (not (in_motion ?o)) (in ?h ?o)))
            )
        ))
        (preference thrownObjectHitsComputer (exists (?c - (either desktop laptop))
            (then
                (once (and (adjacent bed agent) (agent_holds ?o)))
                (hold (and (in_motion ?o) (not (agent_holds ?o))))
                (once (touch ?o ?c))
            )
        ))
    ))
    (preference golfballLandsInBinThroughRamp (exists (?g - golfball ?c - curved_wooden_ramp ?h - hexagonal_bin)
        (then
            (once (and (adjacent bed agent) (agent_holds ?g)))
            (hold-while
                (and (in_motion ?g) (not (agent_holds ?g)))
                (touch ?c ?g)
            )
            (once (and (not (in_motion ?g)) (in ?h ?g)))
        )
    ))
))
(:scoring (+
    (count objectLandsInBin:triangle_block)
    (* 2 (count objectLandsInBin:pyramid_block))
    (* 2 (count objectLandsInBin:dodgeball))
    (* 3 (count objectLandsInBin:golfball))
    (* 6 (count golfballLandsInBinThroughRamp))
    (- (count thrownObjectHitsComputer))
)))

(define (game 60a696c3afad1b7f16b0c744-71) (:domain many-objects-room-v1)  ; 71
(:setup (and
    (forall (?p - pillow) (game-conserved (on bed ?p)))
    (forall (?b - bridge_block) (game-conserved (on floor ?b)))
    (forall (?c - cylindrical_block) (game-conserved (exists (?o - (either pillow bridge_block)) (< (distance ?c ?o) 1))) )
))
(:constraints (and
    (preference dodgeballHitsPillowWithoutTouchingBlock (exists (?d - dodgeball ?p - pillow ?r - triangular_ramp)
        (then
            (once (and (adjacent ?r agent) (< (distance desk ?r) 1) (agent_holds ?d)))
            (hold-while
                (and (in_motion ?d) (not (agent_holds ?d)) (not (exists (?c - cylindrical_block) (touch ?c ?d) )) )
                (touch ?d ?p)
            )
            (once (not (in_motion ?d)))
        )
    ))
    (preference golfballUnderBridgeWithoutTouchingBlock (exists (?g - golfball ?b - bridge_block ?r - triangular_ramp)
        (then
            (once (and (adjacent ?r agent) (< (distance desk ?r) 1) (agent_holds ?g)))
            (hold-while
                (and (in_motion ?g) (not (agent_holds ?g)) (not (exists (?c - cylindrical_block) (touch ?c ?g) )) )
                (above ?g ?b)
            )
            (once (not (in_motion ?g)))
        )
    ))
))
(:scoring (+
    (count dodgeballHitsPillowWithoutTouchingBlock)
    (count golfballUnderBridgeWithoutTouchingBlock)
)))

(define (game 5fa23c9b64b18a4067cc842e-72) (:domain many-objects-room-v1)  ; 72
(:setup (and
    (exists (?t - teddy_bear) (game-optional (and (on bed ?t) (object_orientation ?t upright))))
    (forall (?b - ball) (game-optional (< (distance desk ?b) 1)))
))
(:constraints (and
    (preference ballKnocksTeddy (exists (?b - ball ?t - teddy_bear ?c - chair)
        (then
            (once (and
                (on ?c agent)
                (adjacent ?c desk)
                (agent_holds ?b)
                (object_orientation ?t upright)
            ))
            (hold-while
                (and (in_motion ?b) (not (agent_holds ?b)))
                (touch ?b ?t)
            )
            (once (not (object_orientation ?t upright)))
        )
    ))
))
(:terminal
    (>= (count ballKnocksTeddy) 7)
)
(:scoring
    (count ballKnocksTeddy)
))

(define (game 60ef5b1cf52939a80af77543-73) (:domain many-objects-room-v1)  ; 73
(:setup (and
    (exists (?h - hexagonal_bin) (game-conserved (< (distance room_center ?h) 1)))
    (forall (?d - dodgeball) (game-optional (on desk ?d)))
))
(:constraints (and
    (preference dodgeballThrownToBinFromDesk (exists (?d - dodgeball ?h - hexagonal_bin)
        (then
            (once (and (adjacent desk agent) (agent_holds ?d)))
            (hold (and (in_motion ?d) (not (agent_holds ?d))))
            (once (and (not (in_motion ?d)) (in ?h ?d)))
        )
    ))
))
(:scoring
    (count dodgeballThrownToBinFromDesk)
))

(define (game 613bd3a683a2ac56a4119aa6-74) (:domain many-objects-room-v1)  ; 74
(:setup (and
    (game-conserved (exists (?h - hexagonal_bin ?p - pillow) (< (distance ?h ?p) 3)))
))
(:constraints (and
    (preference golfballInBinFromPillow (exists (?g - golfball ?h - hexagonal_bin ?p - pillow)
        (then
            (once (and (adjacent ?p agent) (agent_holds ?g) (is_setup_object ?p) ))
            (hold (and (in_motion ?g) (not (agent_holds ?g))))
            (once (and (not (in_motion ?g)) (in ?h ?g)))
        )
    ))
    (preference throwAttempt (exists (?g - golfball)
        (then
            (once (agent_holds ?g))
            (hold (and (in_motion ?g) (not (agent_holds ?g))))
            (once (not (in_motion ?g)))
        )
    ))
))
(:terminal
    (>= (count throwAttempt) 10)
)
(:scoring
    (* 5 (count golfballInBinFromPillow))
))


(define (game 612fc78547802a3f177e0d53-75) (:domain few-objects-room-v1)  ; 75
(:constraints (and
    (preference ballDroppedInBin (exists (?b - ball ?h - hexagonal_bin)
        (then
            (once (and (adjacent ?h agent) (agent_holds ?b)))
            (hold (and (in_motion ?b) (not (agent_holds ?b))))
            (once (and (not (in_motion ?b)) (in ?h ?b)))
        )
    ))
    (preference dropAttempt (exists (?b - ball ?h - hexagonal_bin)
        (then
            (once (and (adjacent ?h agent) (agent_holds ?b)))
            (hold (and (in_motion ?b) (not (agent_holds ?b))))
            (once (not (in_motion ?b)))
        )
    ))
))
(:terminal (or
    (>= (count dropAttempt) 5)
    (>= (count ballDroppedInBin) 1)
))
(:scoring
    (* 5 (count ballDroppedInBin))
))


(define (game 5d0ba121619661001a7f4fe6-76) (:domain few-objects-room-v1)  ; 76
(:constraints (and
    (forall (?x - (either pink yellow)) (and
        (preference blockToBinFromRug (exists (?b - cube_block ?h - hexagonal_bin)
            (then
                (once (and (agent_holds ?b) (rug_color_under agent ?x)))
                (hold (and (in_motion ?b) (not (agent_holds ?b))))
                (once (and
                    (not (in_motion ?b))
                    (or
                        (in ?h ?b)
                        (exists (?bl - building) (and
                            (in ?bl ?b)
                            (in ?h ?bl)
                        ))
                    )
                ))
            )
        ))
        (preference blockThrowAttempt (exists (?b - cube_block)
            (then
                (once (and (agent_holds ?b) (rug_color_under agent ?x)))
                (hold (and (in_motion ?b) (not (agent_holds ?b))))
                (once (not (in_motion ?b)))
            )
        ))
    ))
    (preference blockKnockedFromBuildingInBin (exists (?d - dodgeball ?h - hexagonal_bin ?bl - building ?b - block)
        (then
            (once (and
                (agent_holds ?d)
                (rug_color_under agent yellow)
                (in ?bl ?b)
                (in ?h ?bl)
            ))
            (hold-while
                (and (in_motion ?d) (not (agent_holds ?d)))
                (touch ?d ?b)
                (in_motion ?b)
            )
            (once (and (not (in_motion ?d)) (not (in_motion ?b)) (not (in ?bl ?b))))
        )
    ))
    (preference ballThrowAttempt (exists (?d - dodgeball)
        (then
            (once (and (agent_holds ?d) (rug_color_under agent yellow)))
            (hold (and (in_motion ?d) (not (agent_holds ?d))))
            (once (not (in_motion ?d)))
        )
    ))
))
(:terminal (and
    (> (count blockThrowAttempt) 18)
    (>= (count ballThrowAttempt) 2)
))
(:scoring (+
    (* 10 (count-once-per-objects blockToBinFromRug:pink))
    (* 15 (count-once-per-objects blockToBinFromRug:yellow))
    (* 15 (= (count-once-per-objects blockToBinFromRug:yellow) 6))
    (* 15 (<= (count blockThrowAttempt) 18) (= (count-once-per-objects blockToBinFromRug) 6))
    (* 20 (count-once-per-objects blockKnockedFromBuildingInBin))
)))


(define (game 616da508e4014f74f43c8433-77) (:domain many-objects-room-v1)  ; 77

(:constraints (and
    (preference throwToBinFromDistance (exists (?d - dodgeball ?h - hexagonal_bin)
        (then
            (once-measure (agent_holds ?d) (distance ?h agent))
            (hold (and (not (agent_holds ?d)) (in_motion ?d)))
            (once (and (not (in_motion ?d)) (in ?h ?d)))
        )
    ))
))
(:scoring (count-measure throwToBinFromDistance)
))


(define (game 5eeb326764eb142830aa5cfb-78) (:domain medium-objects-room-v1)  ; 78
(:setup (and
    (exists (?t - teddy_bear) (game-optional (and
        (adjacent_side bed front_left_corner ?t)
        (object_orientation ?t upright)
    )))
    (exists (?b - beachball) (game-optional (and
        (< (distance_side bed front_left_corner ?b) 1)
        (on floor ?b)
    )))
    (forall (?o - (either hexagonal_bin basketball))
        (game-conserved (< (distance side_table ?o) 1))
    )
))
(:constraints (and
    (preference throwMovesBeachballWithoutKnockingTeddy (exists (?d - dodgeball ?b - beachball ?t - teddy_bear ?db - doggie_bed)
        (then
            (once (and (agent_holds ?d) (< (distance ?db agent) 1) (object_orientation ?t upright)))
            (hold-while
                (and (in_motion ?d) (not (agent_holds ?d)) (not (agent_holds ?t)))
                (touch ?d ?b)
                (in_motion ?b)
            )
            (once (and (not (in_motion ?d)) (not (in_motion ?b)) (object_orientation ?t upright)))
        )
    ))
    (preference throwKnocksOverBear (exists (?d - dodgeball ?b - beachball ?t - teddy_bear ?db - doggie_bed)
        (then
            (once (and (agent_holds ?d) (< (distance ?db agent) 1) (object_orientation ?t upright)))
            (hold (and (in_motion ?d) (not (agent_holds ?d)) (not (agent_holds ?t))))
            (once (and (not (in_motion ?d)) (not (in_motion ?b)) (not (object_orientation ?t upright))))
        )
    ))
))
(:scoring (+
    (* 3 (count throwMovesBeachballWithoutKnockingTeddy))
    (- (count throwKnocksOverBear))
)))


(define (game 5ba855d47c0ebe0001272f70-79) (:domain many-objects-room-v1)  ; 79
(:constraints (and
    (preference throwGolfballToBin (exists (?g - golfball ?h - hexagonal_bin)
        (then
            (once (agent_holds ?g))
            (hold (and (not (agent_holds ?g)) (in_motion ?g)))
            (once (and (not (in_motion ?g)) (in ?h ?g)))
        )
    ))
))
(:scoring (count throwGolfballToBin)
))


(define (game 5ea3a20ac30a773368592f9e-80) (:domain few-objects-room-v1)  ; 80
(:constraints (and
    (preference pinkObjectMovedToRoomCenter (exists (?o - game_object)
        (then
            (once (and (agent_holds ?o) (same_color ?o pink)))
            (hold (and (in_motion ?o) (not (agent_holds ?o))))
            (once (and (not (in_motion ?o)) (< (distance room_center ?o) 1)))
        )
    ))
    (preference blueObjectMovedToRoomCenter (exists (?o - game_object)
        (then
            (once (and (agent_holds ?o) (same_color ?o blue)))
            (hold (and (in_motion ?o) (not (agent_holds ?o))))
            (once (and (not (in_motion ?o)) (< (distance room_center ?o) 1)
                (exists (?o1 - game_object) (and
                    (same_color ?o1 pink) (< (distance room_center ?o1) 1)
                ))
            ))
        )
    ))
    (preference brownObjectMovedToRoomCenter (exists (?o - game_object)
        (then
            (once (and (agent_holds ?o) (same_color ?o brown)))
            (hold (and (in_motion ?o) (not (agent_holds ?o))))
            (once (and (not (in_motion ?o)) (< (distance room_center ?o) 1)
                (exists (?o1 ?o2 - game_object) (and
                    (same_color ?o1 pink) (< (distance room_center ?o1) 1)
                    (same_color ?o2 blue) (< (distance room_center ?o2) 1)
                ))
            ))
        )
    ))
    (preference pillowMovedToRoomCenter (exists (?o - pillow)
        (then
            (once (and (agent_holds ?o)))
            (hold (and (in_motion ?o) (not (agent_holds ?o))))
            (once (and (not (in_motion ?o)) (< (distance room_center ?o) 1)
                (exists (?o1 ?o2 ?o3 - game_object) (and
                    (same_color ?o1 pink) (< (distance room_center ?o1) 1)
                    (same_color ?o2 blue) (< (distance room_center ?o2) 1)
                    (same_color ?o3 brown) (< (distance room_center ?o3) 1)
                ))
            ))
        )
    ))
    (preference greenObjectMovedToRoomCenter (exists (?o - game_object)
        (then
            (once (and (agent_holds ?o) (same_color ?o green)))
            (hold (and (in_motion ?o) (not (agent_holds ?o))))
            (once (and (not (in_motion ?o)) (< (distance room_center ?o) 1)
                (exists (?o1 ?o2 ?o3 ?o4 - game_object) (and
                    (same_color ?o1 pink) (< (distance room_center ?o1) 1)
                    (same_color ?o2 blue) (< (distance room_center ?o2) 1)
                    (same_color ?o3 brown) (< (distance room_center ?o3) 1)
                    (same_type ?o4 pillow) (< (distance room_center ?o4) 1)
                ))
            ))
        )
    ))
    (preference tanObjectMovedToRoomCenter (exists (?o - game_object)
        (then
            (once (and (agent_holds ?o) (same_color ?o tan)))
            (hold (and (in_motion ?o) (not (agent_holds ?o))))
            (once (and (not (in_motion ?o)) (< (distance room_center ?o) 1)
                (exists (?o1 ?o2 ?o3 ?o4 ?o5 - game_object) (and
                    (same_color ?o1 pink) (< (distance room_center ?o1) 1)
                    (same_color ?o2 blue) (< (distance room_center ?o2) 1)
                    (same_color ?o3 brown) (< (distance room_center ?o3) 1)
                    (same_type ?o4 pillow) (< (distance room_center ?o4) 1)
                    (same_color ?o5 green) (< (distance room_center ?o5) 1)
                ))
            ))
        )
    ))
))
(:scoring (+
    (count-once pinkObjectMovedToRoomCenter)
    (count-once blueObjectMovedToRoomCenter)
    (count-once brownObjectMovedToRoomCenter)
    (count-once pillowMovedToRoomCenter)
    (count-once greenObjectMovedToRoomCenter)
    (count-once tanObjectMovedToRoomCenter)
)))

(define (game 5fdee4d96a36576ca62e4518-81) (:domain many-objects-room-v1)  ; 81
(:setup (and
    (exists (?h - hexagonal_bin ?r1 ?r2 - (either triangular_ramp curved_wooden_ramp))
        (game-conserved (and
            (adjacent ?h desk)
            (< (distance ?h ?r1) 1)
            (< (distance ?h ?r2) 1)
            (not (exists (?o - game_object) (adjacent_side ?h front ?o)))
        ))
    )
))
(:constraints (and
    (preference dodgeballFromRugToBin (exists (?d - dodgeball ?h - hexagonal_bin)
        (then
            (once (and (agent_holds ?d) (on rug agent)))
            (hold (and (in_motion ?d) (not (agent_holds ?d))))
            (once (and (not (in_motion ?d)) (in ?h ?d)))
        )
    ))
))
(:terminal
    (>= (count dodgeballFromRugToBin) 3)
)
(:scoring
    (count dodgeballFromRugToBin)
))

(define (game 6172378d423fdf1acdc2d212-82) (:domain many-objects-room-v1)  ; 82
(:constraints (and
    (preference ballThrownToBin (exists (?b - ball ?h - hexagonal_bin)
        (then
            (once (agent_holds ?b))
            (hold (and (in_motion ?b) (not (agent_holds ?b))))
            (once (and (not (in_motion ?b)) (in ?h ?b)))
        )
    ))
))
(:terminal
    (>= (total-time) 300)
)
(:scoring
    (count ballThrownToBin)
))

(define (game 5bdfb648484288000130dad0-83) (:domain many-objects-room-v1)  ; 83
(:setup (and
    (exists (?h - hexagonal_bin ?c1 ?c2 - chair) (game-conserved (and
        (object_orientation ?h sideways)
        (between ?c1 ?h ?c2)
    )))
))
(:constraints (and
    (forall (?b - (either dodgeball golfball))
        (preference ballToBinFromBed (exists (?h - hexagonal_bin)
            (then
                (once (and (agent_holds ?b) (adjacent bed agent)))
                (hold (and (in_motion ?b) (not (agent_holds ?b))))
                (once (and (not (in_motion ?b)) (in ?h ?b)))
            )
        ))
    )
))
(:scoring (+
    (count-once-per-objects ballToBinFromBed:dodgeball)
    (* (= (count-once-per-objects ballToBinFromBed:dodgeball) 3) (count-once-per-objects ballToBinFromBed:golfball))
)))

; 84 is a hiding game -- invalid

(define (game 61272733b6c8fe076880e02c-85) (:domain few-objects-room-v1)  ; 85
(:constraints (and
    (forall (?x - color)
        (preference cubeThrownToBin (exists (?h - hexagonal_bin ?b - cube_block)
            (then
                (once (and
                    (agent_holds ?b)
                    (rug_color_under agent pink)
                    (same_color ?b ?x)
                    (not (exists (?ob - cube_block) (in ?h ?ob)))
                ))
                (hold (and (in_motion ?b) (not (agent_holds ?b))))
                (once (and (not (in_motion ?b)) (in ?h ?b)))
            )
        ))
    )
    (forall (?b - cube_block)
        (preference throwAttempt
            (then
                (once (and
                    (agent_holds ?b)
                    (rug_color_under agent pink)
                ))
                (hold (and (in_motion ?b) (not (agent_holds ?b))))
                (once (not (in_motion ?b)))
            )
        )
    )
))
(:terminal (or
    (> (external-forall-maximize (count throwAttempt)) 1)
    (>= (count-once-per-objects throwAttempt) 6)
))
(:scoring (+
    (count-once-per-objects cubeThrownToBin:yellow)
    (* 2 (count-once-per-objects cubeThrownToBin:tan))
    (* 3 (count-once-per-objects cubeThrownToBin:blue))
    (- (count-once-per-objects throwAttempt))
)))

; 86 is a dup of 84 -- and is aldo invalid

(define (game 6158d01f302cf46b673dd597-87) (:domain few-objects-room-v1)  ; 87
(:setup (and
    (exists (?h - hexagonal_bin ?w - wall) (game-conserved (and
        (on desk ?h)
        (adjacent ?h ?w)
    )))
))
(:constraints (and
    (forall (?o - (either dodgeball block))
        (preference basketMadeFromRug (exists (?h - hexagonal_bin)
            (then
                (once (and (agent_holds ?o) (on rug agent)))
                (hold (and (in_motion ?o) (not (agent_holds ?o))))
                (once (and (not (in_motion ?o)) (in ?h ?o)))
            )
        ))
    )
))
(:scoring (+
    (count basketMadeFromRug:dodgeball)
    (* 2 (count basketMadeFromRug:block))
)))


(define (game 5fefd5b2173bfbe890bc98ed-88) (:domain few-objects-room-v1)  ; 88
(:setup (and
    (exists (?h - hexagonal_bin ?p - pillow ?b1 ?b2 ?b3 ?b4 ?b5 ?b6 - cube_block)
        (game-conserved (and
            (on bed ?h)
            (object_orientation ?p diagonal)
            (adjacent_side ?h left ?b1)
            (on bed ?b1)
            (on ?b1 ?b2)
            (on ?b2 ?b3)
            (adjacent_side ?h right ?b4)
            (on bed ?b4)
            (on ?b4 ?b5)
            (on ?b5 ?b6)
        ))
    )
))
(:constraints (and
    (preference throwFromEdgeOfRug (exists (?d - dodgeball ?h - hexagonal_bin)
        (then
            (once (and
                (agent_holds ?d)
                (on floor agent)
                (adjacent rug agent)
                (> (distance bed agent) 2)
            ))
            (hold (and (in_motion ?d) (not (agent_holds ?d))))
            (once (and (not (in_motion ?d)) (in ?h ?d)))
        )
    ))
    (preference throwAttempt (exists (?d - dodgeball)
        (then
            (once (and
                (agent_holds ?d)
                (on floor agent)
                (adjacent rug agent)
                (> (distance bed agent) 2)
            ))
            (hold (and (in_motion ?d) (not (agent_holds ?d))))
            (once (not (in_motion ?d)))
        )
    ))
    (preference throwAttemptKnocksBlock (exists (?d - dodgeball ?c - cube_block)
        (then
            (once (and
                (agent_holds ?d)
                (on floor agent)
                (adjacent rug agent)
                (> (distance bed agent) 2)
            ))
            (hold-while
                (and (in_motion ?d) (not (agent_holds ?d)))
                (touch ?d ?c)
                (in_motion ?c)
            )
            (once (not (in_motion ?d)))
        )
    ))
))
(:terminal (or
    (>= (count throwAttempt) 10)
    ; TODO: there's also a "streak of three misses ends the game" constraint that I'm currently omittting
    (>= (count-once throwAttemptKnocksBlock) 1)
    (>= (total-score) 5)
))
(:scoring
    (count throwFromEdgeOfRug)
))

(define (game 6103ec2bf88328284fd894bc-89) (:domain medium-objects-room-v1)  ; 89
(:setup (and
    (exists (?d - desktop ?h - hexagonal_bin) (game-conserved (and
        (on desk ?h)
        (not (on desk ?d))
    )))
))
(:constraints (and
    (forall (?b - ball)
        (preference ballThrownFromRug (exists (?h - hexagonal_bin)
            (then
                (once (and (agent_holds ?b) (on rug agent)))
                (hold (and (in_motion ?b) (not (agent_holds ?b))))
                (once (and (not (in_motion ?b)) (in ?h ?b)))
            )
        ))
    )
))
(:terminal (or
    (>= (total-time) 180)
    (>= (total-score) 10)
))
(:scoring (+
    (count ballThrownFromRug:dodgeball)
    (* 2 (count ballThrownFromRug:basketball))
    (* 10 (count ballThrownFromRug:beachball))
)))

(define (game 5f511e9381da7d30c91a46a2-90) (:domain many-objects-room-v1)  ; 90
(:constraints (and
    (preference dodgeballBouncesOnceToDoggieBed (exists (?d - dodgeball ?b - doggie_bed)
        (then
            (once (agent_holds ?d))
            (hold (and (in_motion ?d) (not (agent_holds ?d)) (not (touch floor ?d))))
            (hold (and (in_motion ?d) (not (agent_holds ?d)) (touch floor ?d)))
            (hold (and (in_motion ?d) (not (agent_holds ?d)) (not (touch floor ?d))))
            (once (and (not (in_motion ?d)) (on ?b ?d)))
        )
    ))
))
(:scoring
    (count dodgeballBouncesOnceToDoggieBed)
))

; 91 is a dup of 89 with slightly different scoring numbers

; 92 is a hiding game -- invalid

(define (game 60a6ba026f8bd75b67b23c97-93) (:domain many-objects-room-v1)  ; 93
(:constraints (and
    (preference throwBallToBin (exists (?d - dodgeball ?h - hexagonal_bin)
        (then
            (once (agent_holds ?d))
            (hold (and (not (agent_holds ?d)) (in_motion ?d)))
            (once (and (not (in_motion ?d)) (in ?h ?d)))
        )
    ))
))
(:scoring
    (count throwBallToBin)
))


(define (game 5cdad620eae6f70019d4e950-94) (:domain many-objects-room-v1)  ; 94
(:constraints (and
    (forall (?b - (either dodgeball golfball)) (and
        (preference ballThrownFromDoor (exists (?h - hexagonal_bin)
            (then
                (once (and (agent_holds ?b) (adjacent door agent)))
                (hold (and (in_motion ?b) (not (agent_holds ?b))))
                (once (and (not (in_motion ?b)) (in ?h ?b)))
            )
        ))
        (preference throwAttemptFromDoor
            (then
                (once (and (agent_holds ?b) (adjacent door agent)))
                (hold (and (in_motion ?b) (not (agent_holds ?b))))
                (once (not (in_motion ?b)))
            )
        )
    ))
))
(:terminal
    (>= (count throwAttemptFromDoor) 8)
)
(:scoring (+
    (* 3 (count ballThrownFromDoor:dodgeball))
    (* 6 (count ballThrownFromDoor:golfball))
)))

; 95 requires counting something that happens during a preference

; 96 is underconstrainted -- I'm omitting it for now


(define (game 5b6a87d2cda8590001db8e07097-97) (:domain medium-objects-room-v1)  ; 97
(:constraints (and
    (preference ballThrownToRug (exists (?d - red_dodgeball)
        (then
            (once (and (agent_holds ?d) (not (on rug agent))))
            (hold (and (in_motion ?d) (not (agent_holds ?d))))
            (once (and (not (in_motion ?d)) (on rug ?d)))
        )
    ))
))
(:terminal
    (>= (total-time) 60)
)
(:scoring
    (count ballThrownToRug)
))


(define (game 5f038dc85819b15b08840dfd0-98) (:domain medium-objects-room-v1)  ; 98
(:setup (and
    (exists (?h - hexagonal_bin) (game-conserved (not (exists (?s - shelf) (above ?h ?s)))))
    (forall (?b - ball) (game-optional (on bed ?b)))
))
(:constraints (and
    (forall (?b - ball)
        (preference ballThrownToBin (exists (?h - hexagonal_bin)
            (then
                (once (and (agent_holds ?b) (or (on bed agent) (adjacent bed agent))))
                (hold (and (in_motion ?b) (not (agent_holds ?b))))
                (once (and (not (in_motion ?b)) (in ?h ?b)))
            )
        ))
    )
))
(:terminal
    (>= (total-score) 6)
)
(:scoring (+
    (count-once-per-objects ballThrownToBin:beachball)
    (* 2 (count-once-per-objects ballThrownToBin:basketball))
    (* 3 (count-once-per-objects ballThrownToBin:dodgeball))
)))


(define (game 5fbd9bcc54453f1b0b28d89a-99) (:domain few-objects-room-v1)  ; 99
(:constraints (and
    (preference cubeBlockFromBedToShelf (exists (?c - cube_block ?s - shelf)
        (then
            (once (and (agent_holds ?c) (adjacent bed agent)))
            (hold (and (in_motion ?c) (not (agent_holds ?c))))
            (once (and (not (in_motion ?c)) (on ?s ?c)))
        )
    ))
    (preference cubeBlockThrowAttempt (exists (?c - cube_block)
        (then
            (once (and (agent_holds ?c) (adjacent bed agent)))
            (hold (and (in_motion ?c) (not (agent_holds ?c))))
            (once (not (in_motion ?c)))
        )
    ))
))
(:terminal
    (>= (count cubeBlockThrowAttempt) 3)
)
(:scoring
    (count cubeBlockFromBedToShelf)
))

(define (game 5c7ceda01d2afc0001f4ad1d-100) (:domain medium-objects-room-v1)  ; 100
(:setup (and
    (exists (?h - hexagonal_bin ?d - doggie_bed) (game-conserved (and
        (on floor ?d)
        (on bed ?h)
        (equal_z_position ?h ?d)
    )))
))
(:constraints (and
    (forall (?t - (either hexagonal_bin doggie_bed))
        (preference dodgeballFromDeskToTarget (exists (?d - dodgeball)
            (then
                (once (and (agent_holds ?d) (adjacent desk agent)))
                (hold (and (in_motion ?d) (not (agent_holds ?d))))
                (once (and (not (in_motion ?d)) (or (in ?t ?d) (on ?t ?d))))
            )
        ))
    )
))
(:scoring (+
    (* 2 (count dodgeballFromDeskToTarget:doggie_bed))
    (* 3 (count dodgeballFromDeskToTarget:hexagonal_bin))
)))


(define (game 61093eae2bc2e47e6f26c7d7-101) (:domain few-objects-room-v1)  ; 101
(:setup (and
    (exists (?h - hexagonal_bin) (game-conserved (on bed ?h)))
    (exists (?r - curved_wooden_ramp) (game-conserved (and (adjacent bed ?r) (faces ?r desk))))
    (exists (?c1 ?c2 - blue_cube_block ?c3 ?c4 - yellow_cube_block) (game-conserved (and
        (= (distance desk ?c1) 1)
        (= (distance desk ?c2) 1)
        (= (distance desk ?c3) 2)
        (= (distance desk ?c4) 2)
        (between desk ?c1 ?c3)
        (between desk ?c2 ?c4)
    )))
))
(:constraints (and
    (forall (?c - (either blue_cube_block yellow_cube_block)) (and
        (preference ballThrownFromBehindBlock (exists (?b - ball ?h - hexagonal_bin)
            (then
                (once (and
                    (agent_holds ?b)
                    (is_setup_object ?c)
                    (>= (distance ?h agent) (distance ?c ?h))
                ))
                (hold (and (in_motion ?b) (not (agent_holds ?b))))
                (once (and (not (in_motion ?b)) (in ?h ?b)))
            )
        ))
        (preference throwAttemptFromBehindBlock (exists (?b - ball ?h - hexagonal_bin)
            (then
                (once (and
                    (agent_holds ?b)
                    (is_setup_object ?c)
                    (>= (distance ?h agent) (distance ?c ?h))
                ))
                (hold (and (in_motion ?b) (not (agent_holds ?b))))
                (once (and (not (in_motion ?b))))
            )
        ))
    ))
))
(:terminal (or
    (>= (count throwAttemptFromBehindBlock) 2)
    (>= (total-score) 50)
))
(:scoring (+
    (* 10 (count ballThrownFromBehindBlock:blue_cube_block))
    (* 5 (count ballThrownFromBehindBlock:yellow_cube_block))
    (* 30 (= (count ballThrownFromBehindBlock:blue_cube_block) 2))
    (* 15 (= (count ballThrownFromBehindBlock:yellow_cube_block) 2))
)))


; 102 is almost a copy of 101 and same participant -- omit


(define (game 5b94d723839c0a00010f88d9-103) (:domain few-objects-room-v1)  ; 103
(:setup (and
    (exists (?h - hexagonal_bin) (game-conserved (and
        (on bed ?h)
        (object_orientation ?h sideways)
    )))
))
(:constraints (and
    (preference dodgeballHitsBin (exists (?d - dodgeball ?h - hexagonal_bin)
        (then
            (once (agent_holds ?d))
            (hold-while
                (and (in_motion ?d) (not (agent_holds ?d)) (not (in ?h ?d)))
                (touch ?h ?d)
            )
            (once (and (not (in_motion ?d)) (not (in ?h ?d))))
        )
    ))
    (preference dodgeballHitsBinBottom (exists (?d - dodgeball ?h - hexagonal_bin)
        (then
            (once (agent_holds ?d))
            (hold-while
                (and (in_motion ?d) (not (agent_holds ?d)))
                (in ?h ?d)
            )
            (once (and (not (in_motion ?d))))
        )
    ))
    (preference throwAttempt (exists (?d - dodgeball)
        (then
            (once (agent_holds ?d))
            (hold (and (in_motion ?d) (not (agent_holds ?d))))
            (once (and (not (in_motion ?d))))
        )
    ))
))
(:terminal
    (>= (count throwAttempt) 10)
)
(:scoring (+
    (count dodgeballHitsBin)
    (* 2 (count dodgeballHitsBinBottom))
)))


(define (game 6106ac34408681f3b0d07396-104) (:domain few-objects-room-v1)  ; 104
(:setup (and
    (exists (?h - hexagonal_bin) (game-conserved (and
        (equal_x_position east_sliding_door ?h)
    )))
))
(:constraints (and
    (preference throwFromEdgeOfRug (exists (?d - dodgeball ?h - hexagonal_bin)
        (then
            (once (and (agent_holds ?d) (adjacent rug agent)))
            (hold (and (in_motion ?d) (not (agent_holds ?d))))
            (once (in ?h ?d))  ; participant specified that couning out is okay
        )
    ))
))
(:terminal
    (>= (total-time) 300)
)
(:scoring
    (count throwFromEdgeOfRug)
))


(define (game 61015f63f9a351d3171a0f98-105) (:domain few-objects-room-v1)  ; 105
(:setup (and
    (forall (?c - chair) (game-conserved (or (on bed ?c) (adjacent bed ?c))))
    (forall (?c - cube_block) (game-optional (on rug ?c)))
    (game-optional (not (exists (?o - game_object) (above ?o desk))))
    (forall (?d - dodgeball) (game-conserved (not (exists (?s - shelf) (on ?s ?d)))))
))
(:constraints (and
    (preference woodenBlockMovedFromRugToDesk (exists (?b - tan_cube_block)
        (then
            (once (and
                (forall (?c - (either blue_cube_block yellow_cube_block)) (on rug ?c))
                (on rug ?b)
            ))
            (hold (forall (?c - (either blue_cube_block yellow_cube_block)) (or
                (on rug ?c)
                (agent_holds ?c)
                (in_motion ?c)
                (< (distance desk ?c) 1)
                (exists (?c2 - (either blue_cube_block yellow_cube_block)) (and
                    (not (same_object ?c ?c2))
                    (< (distance ?c ?c2) 0.5)
                    (on floor ?c)
                    (on floor ?c2)
                ))
            )))
            (hold (forall (?c - (either blue_cube_block yellow_cube_block))
                (< (distance desk ?c) 1)
            ))
            (once (above ?b desk))
        )
    ))
))
(:scoring
    (count-once-per-objects woodenBlockMovedFromRugToDesk)
))


(define (game 5d67b6d92b7448000173d95a-106) (:domain few-objects-room-v1)  ; 106
(:constraints (and
    (preference throwInBin (exists (?b - ball ?h - hexagonal_bin)
        (then
            (once (agent_holds ?b))
            (hold (and (not (agent_holds ?b)) (in_motion ?b)))
            (once (and (not (in_motion ?b)) (in ?h ?b)))
        )
    ))
    (preference throwAttempt (exists (?b - ball)
        (then
            (once (agent_holds ?b))
            (hold (and (not (agent_holds ?b)) (in_motion ?b)))
            (once (not (in_motion ?b)))
        )
    ))
))
(:terminal (or
    (>= (total-score) 6)
    (>= (count throwAttempt) 15)
))
(:scoring
    (count throwInBin)
))

; 107 and 109 are by the same participant, and 109 is actually mostly valid

(define (game 5f0af097e7d15b3bf7734642-108) (:domain medium-objects-room-v1)  ; 108
(:setup (and
    (exists (?h - hexagonal_bin ?b1 ?b2 - tall_cylindrical_block ?p1 ?p2 - pyramid_block ?b3 - cylindrical_block)
        (and
            (game-conserved (and
                (on side_table ?b3)
                (on bed ?b1)
                (on ?b1 ?p1)
                (on bed ?b2)
                (on ?p2 ?b2)
                (adjacent ?b1 north_wall)
                (between ?b1 ?h ?b2)
                (= (distance ?b1 ?h) (distance ?b2 ?h))
            ))
            (game-optional (and
                (on bed ?h)
                (equal_z_position bed ?h)
            ))
        )
    )
    (exists (?d - doggie_bed) (forall (?b - ball) (game-optional (or
        (on ?d ?b)
        (< (distance ?d ?b) 0.5)
    ))))
))
(:constraints (and
    (preference agentLeavesDogbedOrNoMoreBalls (exists (?d - doggie_bed)
        (then
            (once (> (distance ?d agent) 1))
            (hold-while
                (<= (distance ?d agent) 1)
                (exists (?b - ball) (agent_holds ?b))
            )
            (once (or
                (> (distance ?d agent) 1)
                (forall (?b - ball) (and
                    (not (in_motion ?b))
                    (> (distance ?b agent) 1))
                )
            ))
        )
    ))
    (forall (?c - (either cylindrical_block tall_cylindrical_block pyramid_block))
        (preference throwKnocksBlock (exists (?b - ball ?d - doggie_bed)
            (then
                (once (and
                    (is_setup_object ?c)
                    (agent_holds ?b)
                    (<= (distance ?d agent) 1)
                ))
                (hold-while
                    (and (in_motion ?b) (not (agent_holds ?b)))
                    (touch ?b ?c)
                    (in_motion ?c)
                )
                (once (not (in_motion ?b)))
            )
        ))
    )
    (forall (?b - ball)
        (preference ballInOrOnBin (exists (?d - doggie_bed ?h - hexagonal_bin)
            (then
                (once (and
                    (agent_holds ?b)
                    (<= (distance ?d agent) 1)
                ))
                (hold (and (not (agent_holds ?b)) (in_motion ?b)))
                (once (and (not (in_motion ?b)) (or (in ?h ?b) (on ?h ?b))))
            )
        ))
    )
))
(:terminal
    (>= (count-once agentLeavesDogbedOrNoMoreBalls) 1)
)
(:scoring (+
    (* 3 (count-once-per-external-objects throwKnocksBlock:pyramid_block))
    (* (- 3) (count-once-per-external-objects throwKnocksBlock:tall_cylindrical_block))
    (count-once-per-external-objects throwKnocksBlock:cylindrical_block)
    (* 2 (count-once-per-external-objects ballInOrOnBin:dodgeball))
    (* 2 (count-once-per-external-objects ballInOrOnBin:basketball))
    (* 4 (count-once-per-external-objects ballInOrOnBin:beachball))
)))

(define (game 5f9aba6600cdf11f1c9b915c-109) (:domain many-objects-room-v1)  ; 109
(:constraints (and
    (preference ballThrownToBin (exists (?b - ball ?h - hexagonal_bin)
        (then
            (once (agent_holds ?b))
            (hold (and (not (agent_holds ?b)) (in_motion ?b)))
            (once (and (not (in_motion ?b)) (in ?h ?b)))
        )
    ))
    (preference cubeBlockThrownToTopShelf (exists (?c - cube_block)
        (then
            (once (agent_holds ?c))
            (hold (and (not (agent_holds ?c)) (in_motion ?c)))
            (once (and (not (in_motion ?c)) (on top_shelf ?c)))
        )
    ))
    (preference pillowThrownToDoggieBed (exists (?p - pillow ?d - doggie_bed)
        (then
            (once (agent_holds ?p))
            (hold (and (not (agent_holds ?p)) (in_motion ?p)))
            (once (and (not (in_motion ?p)) (on ?d ?p)))
        )
    ))
))
(:scoring (+
    (count-once-per-objects ballThrownToBin)
    (count-once-per-objects cubeBlockThrownToTopShelf)
    (count-once-per-objects pillowThrownToDoggieBed)
)))

(define (game 6123dcdd95e4f8afd71928a3-110) (:domain few-objects-room-v1)  ; 110
(:setup (and
    (forall (?c - chair) (game-conserved (equal_x_position door ?c)))
    (exists (?h - hexagonal_bin) (game-conserved (and
        (adjacent south_wall ?h)
        (adjacent west_wall ?h)
        ; (faces ?h south_west_corner)
    )))
    (forall (?o - (either dodgeball cube_block alarm_clock book)) (game-optional (adjacent ?o desk)))
))
(:constraints (and
    (forall (?o - (either dodgeball cube_block alarm_clock book)) (and
        (preference throwFromBehindChairsInBin (exists (?h - hexagonal_bin)
            (then
                (once (and
                    (agent_holds ?o)
                    (forall (?c - chair) (> (x_position agent) (x_position ?c)))
                ))
                (hold (and (not (agent_holds ?o)) (in_motion ?o)))
                (once (and (not (in_motion ?o)) (in ?h ?o)))
            )
        ))
        (preference throwAttempt
            (then
                (once (and
                    (agent_holds ?o)
                    (forall (?c - chair) (> (x_position agent) (x_position ?c)))
                ))
                (hold (and (not (agent_holds ?o)) (in_motion ?o)))
                (once (not (in_motion ?o)))
            )
        )
    ))
))
(:terminal (or
    (> (external-forall-maximize (count throwAttempt:dodgeball)) 3)
    (> (external-forall-maximize (count throwAttempt:cube_block)) 1)
    (> (count throwAttempt:book) 1)
    (> (count throwAttempt:alarm_clock) 1)
))
(:scoring (+
    (* 8 (count throwFromBehindChairsInBin:dodgeball))
    (* 5 (count throwFromBehindChairsInBin:cube_block))
    (* 20 (count throwFromBehindChairsInBin:alarm_clock))
    (* 50 (count throwFromBehindChairsInBin:book))
)))

; 111 requires evaluation that one preference takes place before another preference is evaluated, and it's underconstrained

; 112 is definitely invalid and underdefined

(define (game 6005e777d1d8768d5808b5fd-113) (:domain few-objects-room-v1)  ; 113
(:setup (and
    (exists (?h - hexagonal_bin ?c1 ?c2 ?c3 ?c4 - cube_block ?r - curved_wooden_ramp) (game-conserved (and
        (adjacent_side ?h front ?c1)
        (adjacent ?c1 ?c3)
        (between ?h ?c1 ?c3)
        (on ?c1 ?c2)
        (on ?c3 ?c4)
        (adjacent_side ?r back ?c3)
        (between ?r ?c3 ?c1)
    )))
))
(:constraints (and
    (preference ballThrownThroughRampAndBlocksToBin (exists (?b - ball ?r - curved_wooden_ramp ?h - hexagonal_bin ?c1 ?c2 - cube_block)
        (then
            (once (agent_holds ?b))
            (hold-while
                (and (not (agent_holds ?b)) (in_motion ?b))
                (on ?r ?b)
                (on ?c1 ?b)
                (on ?c2 ?b)
            )
            (once (and (not (in_motion ?b)) (in ?h ?b)))
        )
    ))
))
(:scoring
    (count ballThrownThroughRampAndBlocksToBin)
))

(define (game 61087e4fc006ee7d6be38641-114) (:domain medium-objects-room-v1)  ; 114
(:setup (and
    (exists (?d - doggie_bed) (game-conserved (< (distance room_center ?d) 0.5)))
))
(:constraints (and
    (preference objectInBuilding (exists (?o - game_object ?d - doggie_bed ?b - building)
        (at-end (and
            (not (same_object ?o ?d))
            (in ?b ?d)
            (in ?b ?o)
            (on floor ?d)
            (not (on floor ?o))
            (not (exists (?w - wall) (touch ?w ?o)))
        ))
    ))
))
(:scoring
    (count-once-per-objects objectInBuilding)
))

(define (game 5e606b1eaf84e83c728748d7-115) (:domain medium-objects-room-v1)  ; 115
(:setup (and
    (exists (?c - chair ?r - triangular_ramp ?t - teddy_bear ?h - hexagonal_bin) (and
        (game-conserved (and
            (< (distance room_center ?r) 0.5)
            (adjacent_side ?r front ?c)
            (between ?h ?c ?r)
            (forall (?b - ball) (< (distance ?b ?h) 1))
        ))
        (game-optional (and
            (on ?c ?t)
        ))
    ))
))
(:constraints (and
    (preference teddyBearLandsInBin (exists (?t - teddy_bear ?h - hexagonal_bin ?c - chair)
        (then
            (once (on ?c ?t))
            (hold (agent_holds ?t))
            (hold (and (not (agent_holds ?t)) (in_motion ?t)))
            (once (and (not (in_motion ?t)) (in ?h ?t)))
        )
    ))
    (preference teddyBearHitsBall (exists (?t - teddy_bear ?b - ball ?c - chair)
        (then
            (once (on ?c ?t))
            (hold (agent_holds ?t))
            (hold (and (not (agent_holds ?t)) (in_motion ?t)))
            (once (touch ?t ?b))
        )
    ))
))
(:scoring (+
    (* 5 (count teddyBearLandsInBin))
    (count teddyBearHitsBall)
)))

(define (game 60bb404e01d599dfb1c3d71c-116) (:domain medium-objects-room-v1)  ; 116
(:setup (and
    (exists (?h - hexagonal_bin) (game-conserved (or (on bed ?h) (on desk ?h))))
))
(:constraints (and
    (forall (?b - (either basketball dodgeball)) (and
        (preference ballThrownToBin (exists (?h - hexagonal_bin)
            (then
                (once (agent_holds ?b))
                (hold (and (not (agent_holds ?b)) (in_motion ?b)))
                (once (and (not (in_motion ?b)) (in ?h ?b)))
            )
        ))
        (preference throwAttempt
            (then
                (once (agent_holds ?b))
                (hold (and (not (agent_holds ?b)) (in_motion ?b)))
                (once (not (in_motion ?b)))
            )
        )
    ))
))
(:terminal
    (> (external-forall-maximize (count throwAttempt)) 4)
)
(:scoring
    (count ballThrownToBin)
))


(define (game 613e18e92e4ed15176362aa2-117) (:domain medium-objects-room-v1)  ; 117
(:setup (and
    (exists (?h - hexagonal_bin ?r - triangular_ramp) (game-conserved (< (distance ?h ?r) 2)))
))
(:constraints (and
    (preference redDodgeballThrownToBinWithoutTouchingFloor (exists (?h - hexagonal_bin ?r - red_dodgeball)
        (then
            (once (agent_holds ?r))
            (hold (and (not (agent_holds ?r)) (in_motion ?r) (not (touch floor ?r))))
            (once (and (not (in_motion ?r)) (in ?h ?r)))
        )
    ))
    (preference redDodgeballThrownToBin (exists (?h - hexagonal_bin ?r - red_dodgeball)
        (then
            (once (agent_holds ?r))
            (hold (and (not (agent_holds ?r)) (in_motion ?r)))
            (once (and (not (in_motion ?r)) (in ?h ?r)))
        )
    ))
    (preference throwAttempt (exists (?r - red_dodgeball)
        (then
            (once (agent_holds ?r))
            (hold (and (not (agent_holds ?r)) (in_motion ?r)))
            (once (not (in_motion ?r)))
        )
    ))
))
(:terminal (or
    (>= (count throwAttempt) 10)
    (>= (count-once redDodgeballThrownToBinWithoutTouchingFloor) 1)
    (>= (count-once redDodgeballThrownToBin) 1)
))
(:scoring (+
    (* 5 (count-once redDodgeballThrownToBin))
    (* 3
        (= (count throwAttempt) 1)
        (count-once redDodgeballThrownToBinWithoutTouchingFloor)
    )
    (* 2
        (< (count throwAttempt) 5)
        (count-once redDodgeballThrownToBinWithoutTouchingFloor)
    )
)))

(define (game 5e73ded1027e893642055f86-118) (:domain medium-objects-room-v1)  ; 118
(:constraints (and
    (forall (?x - color)
        (preference objectWithMatchingColor (exists (?o1 ?o2 - game_object)
            (at-end (and
                (same_color ?o1 ?o2)
                (same_color ?o1 ?x)
                (or
                    (on ?o1 ?o2)
                    (adjacent ?o1 ?o2)
                    (in ?o1 ?o2)
                )
            ))
        ))
    )
    (preference itemsTurnedOff
        (exists (?o - (either main_light_switch lamp))
            (at-end
                (not (toggled_on ?o))
            )
        )
    )
    (preference itemsBroken
        (exists (?o - game_object)
            (at-end
                (broken ?o)
            )
        )
    )
))
(:scoring (+
    (* 5 (count-once-per-objects objectWithMatchingColor))
    (* 5 (count-once-per-objects objectWithMatchingColor:green))
    (* 5 (count-once-per-objects objectWithMatchingColor:brown))
    (* 15 (count-once-per-objects itemsTurnedOff))
    (* -10 (count-once-per-objects itemsBroken))
)))<|MERGE_RESOLUTION|>--- conflicted
+++ resolved
@@ -1350,7 +1350,6 @@
         )
     ))
 ))
-<<<<<<< HEAD
 (:scoring (+
     (count throwBallToDoggieBed:basketball)
     (* 2 (count throwBallToDoggieBed:beachball))
@@ -1358,15 +1357,6 @@
     (* 2 (count throwBallToDoggieBedOffWall:basketball))
     (* 3 (count throwBallToDoggieBedOffWall:beachball))
     (* 4 (count throwBallToDoggieBedOffWall:dodgeball))
-=======
-(:scoring maximize (+
-    (count-nonoverlapping throwBallToBin:basketball)
-    (* 2 (count-nonoverlapping throwBallToBin:beachball))
-    (* 3 (count-nonoverlapping throwBallToBin:dodgeball))
-    (* 2 (count-nonoverlapping throwBallToBinOffWall:basketball))
-    (* 3 (count-nonoverlapping throwBallToBinOffWall:beachball))
-    (* 4 (count-nonoverlapping throwBallToBinOffWall:dodgeball))
->>>>>>> 4975b0de
 )))
 
 
