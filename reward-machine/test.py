import json
import pathlib
import typing

from game_handler import GameHandler


BLOCK_STACKING_TRACE = pathlib.Path('./reward-machine/traces/block_stacking_test_trace.json')
THROWING_BALLS_AT_WALL_TRACE = pathlib.Path('./reward-machine/traces/throwing_balls_at_wall.json')
WALL_BALL_TRACE = pathlib.Path('/Users/guydavidson/Downloads/m9yCPYToAPeSSYKh7WuL-preCreateGame.json')
SECOND_WALL_BALL_TRACE = pathlib.Path('/Users/guydavidson/Downloads/HuezY8vhxETSFyQL6BZK-preCreateGame.json')
SIMPLE_STACKING_TRACE = pathlib.Path('./reward-machine/traces/simple_stacking_trace.json')
TEST_TRACE = pathlib.Path('./reward-machine/traces/three_wall_to_bin_bounces.json')
SETUP_TEST_TRACE = pathlib.Path('./reward-machine/traces/setup_test_trace.json')

REPLAY_NESTING_KEYS = (
    'participants-v2-develop', 
    '17tSEDmCvGp1uKVEh5iq',
    'subCollection', 
    'participants-v2-develop/17tSEDmCvGp1uKVEh5iq/replay-preCreateGame'
)

def _load_trace(path: str, replay_nesting_keys: typing.Optional[typing.Sequence[str]] = None):
    with open(path, 'r') as f:
        trace = json.load(f)

    simple = isinstance(trace, list)

    if not simple and replay_nesting_keys is None:
        raise ValueError('Must provide replay_nesting_keys when not using simple mode')

    if simple:
        for event in trace:
            yield event

    else:
        replay_nesting_keys = typing.cast(typing.Sequence[str], replay_nesting_keys)
        for key in replay_nesting_keys:
            trace = trace[key]

        assert(all([key.startswith('batch-') for key in trace.keys()]))

        for batch_idx in range(len(trace)):
            batch = trace[f'batch-{batch_idx}']
            for event in batch['events']:
                yield event

# (once (and (agent_holds ?d) (< (distance agent ?d) 5)))
# (hold-while (and (not (agent_holds ?d)) (in_motion ?d)) (agent_crouches) (agent_holds ?h))
# (:terminal (or (>= (count-nonoverlapping throwAttempt) 5) (not (= (count-nonoverlapping throwBallToBin) 2) )))
# (:terminal (>= (count-nonoverlapping throwAttempt) 5))
TEST_THROWING_GAME = """
    (define (game 61267978e96853d3b974ca53-23) (:domain many-objects-room-v1)

    (:constraints (and 
        (forall (?b - (either dodgeball golfball)) 
            (preference throwBallToBin (exists (?h - hexagonal_bin)
                (then
                    (once (agent_holds ?b))
                    (hold (and (not (agent_holds ?b)) (in_motion ?b))) 
                    (once (and (not (in_motion ?b)) (in ?h ?b)))
                )
            ))
        )

        (preference throwAttempt
            (exists (?d - ball)
                (then 
                    (once (agent_holds ?d))
                    (hold (and (not (agent_holds ?d)) (in_motion ?d))) 
                    (once (not (in_motion ?d)))
                )
            )
        )

    ))

    (:scoring maximize (+
        (count-nonoverlapping throwBallToBin)
        (- (/ (count-nonoverlapping throwAttempt) 5))
    )))
    """

TEST_THROW_BOUNCE_GAME = """
    (define (game 61267978e96853d3b974ca53-23) (:domain many-objects-room-v1)

    (:constraints (and 

        (preference throwToWallToBin
            (exists (?w - wall ?b - ball ?h - hexagonal_bin) 
                (then 
                    (once (agent_holds ?b))
                    (hold-while (and (not (agent_holds ?b)) (in_motion ?b)) (touch ?w ?b))
                    (once  (and (in ?h ?b) (not (in_motion ?b))))
                )
            )
        )
    ))

    (:scoring maximize (+
        (* (count-nonoverlapping throwToWallToBin) 10)
    )))
"""


TEST_THROW_BALL_AT_WALL_GAME = """
    (define (game 61267978e96853d3b974ca53-23) (:domain many-objects-room-v1)

    (:constraints (and 

        (preference throwToWall
            (exists (?w - wall ?b - ball) 
                (then 
                    (once (agent_holds ?b))
                    (hold-while  
                        (and (not (agent_holds ?b)) (in_motion ?b))
                        (touch ?b ?w)
                    ) 
                    (once (not (in_motion ?b)))
                )
            )
        )
    ))

    (:scoring maximize (+
        (* (count-nonoverlapping throwToWall) 1)
    )))
"""

<<<<<<< HEAD
TEST_BLOCK_STACK_GAME = """
    (define (game block-test) (:domain many-objects-room-v1)
    (:constraints (and 
        (preference blockOnBlock
            (exists (?b1 ?b2 - block)
                (then 
                    (once (agent_holds ?b1))
                    (hold (or (in_motion ?b1) (on ?b2 ?b1)))
                    (hold (on ?b2 ?b1))
                    (once (or (in_motion ?b1) (in_motion ?b2)))
                )
            )
        )
    ))
    (:scoring maximize (+
        (* (count-nonoverlapping blockOnBlock) 1)
    )))
=======
# (game-optional (not (exists (?g - game_object) (on desk ?g))))
# (forall (?g - game_object) (game-optional (not (on desk ?g))))

TEST_SETUP_GAME = """
(define (game 60d432ce6e413e7509dd4b78-22) (:domain many-objects-room-v1)  ; 22
(:setup (and 
    (exists (?h - hexagonal_bin) (game-conserved (on bed ?h)))
    (forall (?b - ball) (game-optional (on desk ?b)))
))
(:constraints (and 
    (preference throwToBin
        (exists (?b - ball ?h - hexagonal_bin) 
            (then 
                (once (agent_holds ?b))
                (hold (and (not (agent_holds ?b)) (in_motion ?b)))
                (once  (and (in ?h ?b) (not (in_motion ?b))))
            )
        )
    )

    (preference throwAttempt
        (exists (?b - ball)
            (then 
                (once (agent_holds ?b))
                (hold (and (not (agent_holds ?b)) (in_motion ?b))) 
                (once (not (in_motion ?b)))
            )
        )
    )
))
(:scoring maximize (+ 
    (* (count-nonoverlapping throwToBin) 1)
)))
>>>>>>> 5652afd0
"""


if __name__ == "__main__":
<<<<<<< HEAD
    game_handler = GameHandler(TEST_BLOCK_STACK_GAME)
    score = None

    trace_path = BLOCK_STACKING_TRACE.resolve().as_posix()
=======
    game_handler = GameHandler(TEST_SETUP_GAME)
    score = None

    trace_path = SETUP_TEST_TRACE.resolve().as_posix()
>>>>>>> 5652afd0

    for idx, state in enumerate(_load_trace(trace_path, REPLAY_NESTING_KEYS)):
        print(f"\n\n================================PROCESSING STATE {idx} ================================")

        score = game_handler.process(state)
        if score is not None:
            break

    score = game_handler.score(game_handler.scoring)

    if score is not None:
        print("\n\nSCORE ACHIEVED:", score)<|MERGE_RESOLUTION|>--- conflicted
+++ resolved
@@ -127,25 +127,6 @@
     )))
 """
 
-<<<<<<< HEAD
-TEST_BLOCK_STACK_GAME = """
-    (define (game block-test) (:domain many-objects-room-v1)
-    (:constraints (and 
-        (preference blockOnBlock
-            (exists (?b1 ?b2 - block)
-                (then 
-                    (once (agent_holds ?b1))
-                    (hold (or (in_motion ?b1) (on ?b2 ?b1)))
-                    (hold (on ?b2 ?b1))
-                    (once (or (in_motion ?b1) (in_motion ?b2)))
-                )
-            )
-        )
-    ))
-    (:scoring maximize (+
-        (* (count-nonoverlapping blockOnBlock) 1)
-    )))
-=======
 # (game-optional (not (exists (?g - game_object) (on desk ?g))))
 # (forall (?g - game_object) (game-optional (not (on desk ?g))))
 
@@ -179,22 +160,33 @@
 (:scoring maximize (+ 
     (* (count-nonoverlapping throwToBin) 1)
 )))
->>>>>>> 5652afd0
+"""
+
+TEST_BLOCK_STACK_GAME = """
+    (define (game block-test) (:domain many-objects-room-v1)
+    (:constraints (and 
+        (preference blockOnBlock
+            (exists (?b1 ?b2 - block)
+                (then 
+                    (once (agent_holds ?b1))
+                    (hold (or (in_motion ?b1) (on ?b2 ?b1)))
+                    (hold (on ?b2 ?b1))
+                    (once (or (in_motion ?b1) (in_motion ?b2)))
+                )
+            )
+        )
+    ))
+    (:scoring maximize (+
+        (* (count-nonoverlapping blockOnBlock) 1)
+    )))
 """
 
 
 if __name__ == "__main__":
-<<<<<<< HEAD
     game_handler = GameHandler(TEST_BLOCK_STACK_GAME)
     score = None
 
     trace_path = BLOCK_STACKING_TRACE.resolve().as_posix()
-=======
-    game_handler = GameHandler(TEST_SETUP_GAME)
-    score = None
-
-    trace_path = SETUP_TEST_TRACE.resolve().as_posix()
->>>>>>> 5652afd0
 
     for idx, state in enumerate(_load_trace(trace_path, REPLAY_NESTING_KEYS)):
         print(f"\n\n================================PROCESSING STATE {idx} ================================")
