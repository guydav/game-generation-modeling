--- conflicted
+++ resolved
@@ -1553,11 +1553,7 @@
   },
   {
    "cell_type": "code",
-<<<<<<< HEAD
    "execution_count": 4,
-=======
-   "execution_count": 61,
->>>>>>> b10de154
    "metadata": {},
    "outputs": [],
    "source": [
@@ -1572,11 +1568,7 @@
   },
   {
    "cell_type": "code",
-<<<<<<< HEAD
    "execution_count": 5,
-=======
-   "execution_count": 62,
->>>>>>> b10de154
    "metadata": {},
    "outputs": [],
    "source": [
@@ -1608,11 +1600,7 @@
   },
   {
    "cell_type": "code",
-<<<<<<< HEAD
    "execution_count": 10,
-=======
-   "execution_count": 64,
->>>>>>> b10de154
    "metadata": {},
    "outputs": [
     {
@@ -1639,11 +1627,7 @@
   },
   {
    "cell_type": "code",
-<<<<<<< HEAD
    "execution_count": 11,
-=======
-   "execution_count": 65,
->>>>>>> b10de154
    "metadata": {},
    "outputs": [],
    "source": [
@@ -1652,7 +1636,6 @@
   },
   {
    "cell_type": "code",
-<<<<<<< HEAD
    "execution_count": 12,
    "metadata": {},
    "outputs": [
@@ -1662,105 +1645,6 @@
      "text": [
       "684\n"
      ]
-=======
-   "execution_count": 66,
-   "metadata": {},
-   "outputs": [
-    {
-     "data": {
-      "text/html": [
-       "<div>\n",
-       "<style scoped>\n",
-       "    .dataframe tbody tr th:only-of-type {\n",
-       "        vertical-align: middle;\n",
-       "    }\n",
-       "\n",
-       "    .dataframe tbody tr th {\n",
-       "        vertical-align: top;\n",
-       "    }\n",
-       "\n",
-       "    .dataframe thead th {\n",
-       "        text-align: right;\n",
-       "    }\n",
-       "</style>\n",
-       "<table border=\"1\" class=\"dataframe\">\n",
-       "  <thead>\n",
-       "    <tr style=\"text-align: right;\">\n",
-       "      <th></th>\n",
-       "      <th>node_count</th>\n",
-       "      <th>unique_objects_referenced</th>\n",
-       "      <th>unique_predicates_referenced</th>\n",
-       "    </tr>\n",
-       "  </thead>\n",
-       "  <tbody>\n",
-       "    <tr>\n",
-       "      <th>count</th>\n",
-       "      <td>98.000000</td>\n",
-       "      <td>98.000000</td>\n",
-       "      <td>98.000000</td>\n",
-       "    </tr>\n",
-       "    <tr>\n",
-       "      <th>mean</th>\n",
-       "      <td>4.418367</td>\n",
-       "      <td>2.857143</td>\n",
-       "      <td>3.183673</td>\n",
-       "    </tr>\n",
-       "    <tr>\n",
-       "      <th>std</th>\n",
-       "      <td>2.903689</td>\n",
-       "      <td>2.584649</td>\n",
-       "      <td>1.801185</td>\n",
-       "    </tr>\n",
-       "    <tr>\n",
-       "      <th>min</th>\n",
-       "      <td>0.000000</td>\n",
-       "      <td>0.000000</td>\n",
-       "      <td>0.000000</td>\n",
-       "    </tr>\n",
-       "    <tr>\n",
-       "      <th>25%</th>\n",
-       "      <td>2.000000</td>\n",
-       "      <td>1.000000</td>\n",
-       "      <td>2.000000</td>\n",
-       "    </tr>\n",
-       "    <tr>\n",
-       "      <th>50%</th>\n",
-       "      <td>4.500000</td>\n",
-       "      <td>2.000000</td>\n",
-       "      <td>3.000000</td>\n",
-       "    </tr>\n",
-       "    <tr>\n",
-       "      <th>75%</th>\n",
-       "      <td>7.000000</td>\n",
-       "      <td>4.000000</td>\n",
-       "      <td>4.000000</td>\n",
-       "    </tr>\n",
-       "    <tr>\n",
-       "      <th>max</th>\n",
-       "      <td>9.000000</td>\n",
-       "      <td>9.000000</td>\n",
-       "      <td>8.000000</td>\n",
-       "    </tr>\n",
-       "  </tbody>\n",
-       "</table>\n",
-       "</div>"
-      ],
-      "text/plain": [
-       "       node_count  unique_objects_referenced  unique_predicates_referenced\n",
-       "count   98.000000                  98.000000                     98.000000\n",
-       "mean     4.418367                   2.857143                      3.183673\n",
-       "std      2.903689                   2.584649                      1.801185\n",
-       "min      0.000000                   0.000000                      0.000000\n",
-       "25%      2.000000                   1.000000                      2.000000\n",
-       "50%      4.500000                   2.000000                      3.000000\n",
-       "75%      7.000000                   4.000000                      4.000000\n",
-       "max      9.000000                   9.000000                      8.000000"
-      ]
-     },
-     "execution_count": 66,
-     "metadata": {},
-     "output_type": "execute_result"
->>>>>>> b10de154
     }
    ],
    "source": [
