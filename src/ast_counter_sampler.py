--- conflicted
+++ resolved
@@ -52,12 +52,9 @@
 parser.add_argument('--file-open-mode', default='w')
 parser.add_argument('--regrowth-start-index', type=int, default=0)
 parser.add_argument('--regrowth-end-index', type=int, default=-1)
-<<<<<<< HEAD
 parser.add_argument('--section-sample-weights-key', type=str, default=None)
 parser.add_argument('--depth-weight-function-key', type=str, default=None)
 parser.add_argument('--prior-count', action='append', type=int, default=[])
-=======
->>>>>>> 0cc3c763
 
 MLE_SAMPLING = 'mle'
 REGROWTH_SAMPLING = 'regrowth'
@@ -918,32 +915,13 @@
     original_game_id: str
     parent_mapping: ASTParentMapping
     rng: np.random.Generator
-<<<<<<< HEAD
-    samplers: typing.Dict[str, ASTSampler]
-=======
-    samplers: typing.List[ASTSampler]
->>>>>>> 0cc3c763
-    section_sample_weights: typing.Optional[typing.Dict[str, float]]
+    sampler: ASTSampler
     seed: int
     source_ast: typing.Union[tuple, tatsu.ast.AST]
 
-<<<<<<< HEAD
-    def __init__(self, samplers: typing.Union[ASTSampler, typing.Dict[str, ASTSampler]],
-=======
-    def __init__(self, samplers: typing.Union[ASTSampler, typing.List[ASTSampler]],
->>>>>>> 0cc3c763
-                 section_sample_weights: typing.Optional[typing.Dict[str, float]] = None,
-                 depth_weight_function: typing.Optional[typing.Callable[[np.ndarray], np.ndarray]] = None,
-                 seed: int = 0):
+    def __init__(self, sampler: ASTSampler, seed: int = 0):
         super().__init__()
-<<<<<<< HEAD
-        self.samplers = {'default': samplers} if isinstance(samplers, ASTSampler) else samplers
-=======
-        self.samplers = [samplers] if isinstance(samplers, ASTSampler) else samplers
->>>>>>> 0cc3c763
-        self.section_sample_weights = section_sample_weights
-        self.depth_weight_function = depth_weight_function
-
+        self.sampler = sampler
         self.seed = seed
         self.rng = np.random.RandomState(seed)  # type: ignore
         self.parent_mapping = dict()
@@ -1045,11 +1023,7 @@
                 retval = self(ast[key], **kwargs)
                 self._update_contexts(kwargs, retval)
 
-<<<<<<< HEAD
-        if rule in self.example_sampler.local_context_propagating_rules:
-=======
-        if rule in self.samplers[0].local_context_propagating_rules:
->>>>>>> 0cc3c763
+        if rule in self.sampler.local_context_propagating_rules:
             return kwargs['global_context'], kwargs['local_context']
 
         return kwargs['global_context'], None
@@ -1057,57 +1031,14 @@
     def _update_game_id(self, ast: typing.Union[tuple, tatsu.ast.AST], sample_index: int, suffix: typing.Optional[typing.Any] = None):
         new_game_name = f'{self.original_game_id}-{sample_index}{"-" + str(suffix) if suffix else ""}'
         game_key = next(filter(lambda p: p.rule == 'game_def', self.parent_mapping.keys()))
-<<<<<<< HEAD
-        game_node, _, game_selector, depth, _, _, _ = self.parent_mapping[game_key]  # type: ignore
-=======
-        game_node, _, game_selector, depth, _, _ = self.parent_mapping[game_key]  # type: ignore
->>>>>>> 0cc3c763
+        game_node, _, game_selector, _, _ = self.parent_mapping[game_key]
 
         new_game_node = tatsu.ast.AST(dict(game_name=new_game_name, parseinfo=game_node.parseinfo))
         return replace_child(ast, game_selector, new_game_node)
 
     def _sample_node_to_update(self):
-        node_key = None
-        if self.section_sample_weights is not None:
-            sections = list(self.node_keys_by_section.keys())
-            weights = np.array([self.section_sample_weights[section] for section in sections])
-            weights /= weights.sum()
-            section = self.rng.choice(sections, p=weights)
-            section_node_keys = self.node_keys_by_section[section]
-
-            if self.depth_weight_function is not None:
-<<<<<<< HEAD
-                depths = np.array(list(set([self.parent_mapping[node_key].depth for node_key in section_node_keys])), float)
-=======
-                depths = np.array(set([self.parent_mapping[node_key].depth for node_key in section_node_keys]))
->>>>>>> 0cc3c763
-                depth_weights = self.depth_weight_function(depths)
-                depth_weights /= depth_weights.sum()
-                depth = self.rng.choice(depths, p=depth_weights)
-
-                depth_nodes = [node_key for node_key in section_node_keys if self.parent_mapping[node_key].depth == depth]
-                node_index = self.rng.choice(len(depth_nodes))
-                node_key = depth_nodes[node_index]
-
-            else:
-                node_index = self.rng.choice(len(section_node_keys))
-                node_key = section_node_keys[node_index]
-
-        else:
-            if self.depth_weight_function is not None:
-                depths = np.array(set([self.parent_mapping[node_key].depth for node_key in self.node_keys]))
-                depth_weights = self.depth_weight_function(depths)
-                depth_weights /= depth_weights.sum()
-                depth = self.rng.choice(depths, p=depth_weights)
-
-                depth_nodes = [node_key for node_key in self.node_keys if self.parent_mapping[node_key].depth == depth]
-                node_index = self.rng.choice(len(depth_nodes))
-                node_key = depth_nodes[node_index]
-
-            else:
-                node_index = self.rng.choice(len(self.node_keys))
-                node_key = self.node_keys[node_index]
-
+        node_index = self.rng.choice(len(self.node_keys))
+        node_key = self.node_keys[node_index]
         return self.parent_mapping[node_key]
 
     def _find_node_depth(self, node: tatsu.ast.AST):
@@ -1141,11 +1072,7 @@
 
         if update_game_id:
             regrwoth_depth = self.depth_parser(node)
-<<<<<<< HEAD
-            new_source = self._update_game_id(new_source, sample_index, f'nd-{node_depth}-rd-{regrwoth_depth}-rs-{section.replace("(:", "")}-sk-{sampler_key}')
-=======
-            new_source = self._update_game_id(new_source, sample_index, f'nd-{node_depth}-rd-{regrwoth_depth}-rs-{section.replace("(:", "")}')
->>>>>>> 0cc3c763
+            new_source = self._update_game_id(new_source, sample_index, f'nd-{node_depth}-rd{regrwoth_depth}')
         new_parent = self.searcher(new_source, parseinfo=parent.parseinfo)  # type: ignore
         replace_child(new_parent, selector, new_node)  # type: ignore
 
@@ -1200,11 +1127,7 @@
     return first_print_out
 
 
-<<<<<<< HEAD
 def _generate_mle_samples(args: argparse.Namespace, samplers: typing.Dict[str, ASTSampler], grammar_parser: tatsu.grammars.Grammar):
-=======
-def _generate_mle_samples(args: argparse.Namespace, sampler: ASTSampler, grammar_parser: tatsu.grammars.Grammar):
->>>>>>> 0cc3c763
     sample_iter = range(args.num_samples)
     if args.sample_tqdm:
         sample_iter = tqdm.tqdm(sample_iter, desc='Samples')
@@ -1227,7 +1150,6 @@
             except SamplingException as e:
                 print(f'SamplingException while sampling, repeating: {e}')
 
-<<<<<<< HEAD
 
 def _generate_regrowth_samples(args: argparse.Namespace, samplers: typing.Dict[str, ASTSampler], grammar_parser: tatsu.grammars.Grammar):
     section_sample_weights = None
@@ -1239,28 +1161,15 @@
         depth_weight_function = DEPTH_WEIGHT_FUNCTIONS[args.depth_weight_function_key]
 
     regrowth_sampler = RegrowthSampler(samplers, section_sample_weights, depth_weight_function, args.random_seed)
-=======
-
-def _generate_regrowth_samples(args: argparse.Namespace, sampler: ASTSampler, grammar_parser: tatsu.grammars.Grammar):
-    regrowth_sampler = RegrowthSampler(sampler, args.random_seed)
->>>>>>> 0cc3c763
 
     real_games = [sample_ast for test_file in args.test_files for sample_ast in cached_load_and_parse_games_from_file(test_file, grammar_parser, not args.dont_tqdm)]
     if args.regrowth_end_index == -1:
         args.regrowth_end_index = len(real_games)
-<<<<<<< HEAD
 
     else:
         args.regrowth_end_index = min(args.regrowth_end_index, len(real_games))
 
 
-=======
-
-    else:
-        args.regrowth_end_index = min(args.regrowth_end_index, len(real_games))
-
-
->>>>>>> 0cc3c763
     game_iter = enumerate(real_games[args.regrowth_start_index:args.regrowth_end_index])
     if args.sample_tqdm:
         game_iter = tqdm.tqdm(game_iter, desc=f'Game #', total=args.regrowth_end_index - args.regrowth_start_index)
@@ -1301,7 +1210,6 @@
     grammar_parser = tatsu.compile(grammar)
     counter = parse_or_load_counter(args, grammar_parser)
 
-<<<<<<< HEAD
 
     samplers = {}
     for pc in args.prior_count:
@@ -1314,14 +1222,6 @@
         sample_iter = _generate_mle_samples(args, samplers, grammar_parser)
     elif args.sampling_method == REGROWTH_SAMPLING:
         sample_iter = _generate_regrowth_samples(args, samplers, grammar_parser)
-=======
-    sampler = ASTSampler(grammar_parser, counter, seed=args.random_seed)
-
-    if args.sampling_method == MLE_SAMPLING:
-        sample_iter = _generate_mle_samples(args, sampler, grammar_parser)
-    elif args.sampling_method == REGROWTH_SAMPLING:
-        sample_iter = _generate_regrowth_samples(args, sampler, grammar_parser)
->>>>>>> 0cc3c763
     else:
         raise ValueError(f'Unknown sampling method: {args.sampling_method}')
 
@@ -1351,10 +1251,7 @@
     if not args.test_files:
         args.test_files.extend(DEFAULT_TEST_FILES)
 
-<<<<<<< HEAD
     if len(args.prior_count) == 0:
         args.prior_count.append(PRIOR_COUNT)
 
-=======
->>>>>>> 0cc3c763
     main(args)