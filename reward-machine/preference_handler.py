import ast as pyast
import itertools
import os
import re
import sys
import tatsu
import typing
import tatsu.ast
import enum
import copy

import numpy as np

from utils import extract_variable_type_mapping, extract_variables
from predicate_handler import PredicateHandler, FUNCTION_LIBRARY

from config import OBJECTS_BY_TYPE, NAMED_OBJECTS, SAMPLE_TRAJECTORY


class PartialPreferenceSatisfcation(typing.NamedTuple):
    mapping: typing.Dict[str, str]
    current_predicate: typing.Optional[tatsu.ast.AST]
    next_predicate: typing.Optional[tatsu.ast.AST]
    while_sat: int
    start: int
    measures: typing.Optional[dict]


class PreferenceSatisfcation(typing.NamedTuple):
    mapping: typing.Dict[str, str]
    start: int
    end: int
    measures: typing.Optional[dict]


class PredicateType(enum.Enum):
    ONCE = 1
    ONCE_MEASURE = 2
    HOLD = 3
    HOLD_WHILE = 4


class PreferenceHandler():
<<<<<<< HEAD
    def __init__(self, preference, additional_variable_mapping: typing.Dict[str, str] = {}):
        '''
        Construct a handler object for the provided preference, responsible for tracking when and how the
        the preference has been satisfied by the various objects in the state using its process() method

        preference: the preference to monitor (tatsu.ast.AST)
        additional_variable_mapping: variable to type mapping beyond what is specified inside the preference's own
            quantification. This is used to handle external an "forall", which quantifies additional variables 
        '''

=======
    def __init__(self, preference: tatsu.ast.AST, predicate_handler: PredicateHandler):
>>>>>>> 44637277
        # Validity check
        assert isinstance(preference, tatsu.ast.AST) and preference["parseinfo"].rule == "preference"  # type: ignore

        self.preference = preference
        self.predicate_handler = predicate_handler

        self.preference_name = preference["pref_name"]
        body = preference["pref_body"]["body"]  # type: ignore

        # Extract the mapping of variable names to types (e.g. {?d : dodgeball})
        self.variable_type_mapping = extract_variable_type_mapping(body["exists_vars"]["variables"])

        # Add additional variable mapping, and store it as well (it's needed for scoring)
        self.additional_variable_mapping = additional_variable_mapping
        self.variable_type_mapping.update(self.additional_variable_mapping)

        # Add all of the explicitly named variables. This includes "agent", but also things like "desk" that
        # can just be referred to explicitly within predicates without quantification beforehand
        self.variable_type_mapping.update({obj: [obj] for obj in NAMED_OBJECTS})

        # Extract the ordered list of temporal predicates
        self.temporal_predicates = [func["seq_func"] for func in body["exists_args"]["body"]["then_funcs"]]

        # A list of tuples, containing the state of the preference evaluated on partial sets of arguments.
        # Each tuple includes a partial mapping from variables to specific objects, the current predicate,
        # the next predicate, and the number of while conditions satisfied at the current state, which is
        # only important for hold-while predicates.
        #
        # State info: (current_predicate: None or ast.AST, next_predicate: None or ast.AST, while_sat: int,
        #              start: int, measures: dict)
        #
        #
        # EXAMPLE:
        #      [({?d : blue-dodgeball-1}, None, _once, 0, -1, {}),
        #       ({?d : red-dodgeball-1}, None, _once, 0, -1, {}),
        #       ({?d : pink-dodgeball-1, ?w: left-wall}, _once, _hold_while, 0, 2, {}),
        #       ({?d : pink-dodgeball-1, ?w: right-wall}, _once", _hold_while, 0, 2, {})
        #      ]
        self.partial_preference_satisfactions = []

        initial_variables = extract_variables(self.temporal_predicates[0])
        initial_var_types = [self.variable_type_mapping[var] for var in initial_variables]
        object_assignments = list(itertools.product(*[sum([OBJECTS_BY_TYPE[var_type] for var_type in var_types], []) 
                                  for var_types in initial_var_types]))

        for object_assignment in object_assignments:
            mapping = dict(zip(initial_variables, object_assignment))
            self.partial_preference_satisfactions.append((mapping, None, self.temporal_predicates[0], 0, -1, {}))

        # A list of all versions of the predicate satisfied at a particular step, updated during self.process()
        self.satisfied_this_step = []

        self.cur_step = 1

    def _predicate_type(self, predicate: tatsu.ast.AST) -> PredicateType:
        '''
        Returns the temporal logic type of a given predicate
        '''
        if "once_pred" in predicate.keys():
            return PredicateType.ONCE

        elif "once_measure_pred" in predicate.keys():
            return PredicateType.ONCE_MEASURE

        elif "hold_pred" in predicate.keys():

            if "while_preds" in predicate.keys():
                return PredicateType.HOLD_WHILE

            return PredicateType.HOLD

        else:
            raise ValueError("Error: predicate does not have a temporal logic type")

    def advance_preference(self, partial_preference_satisfcation: PartialPreferenceSatisfcation, new_partial_preference_satisfactions: typing.List[PartialPreferenceSatisfcation]):
        '''
        Called when a predicate inside a (then) operator has been fully satisfied and we are moving to the
        next predicate. This function adds new partial object mappings and predicates to the provided list
        called "new_partial_preference_satisfactions"

        TODO: should only add non-duplicates to new_partial_preference_satisfactions (a duplicate is possible in the
        case where the initial mapping was split, before one of the later branches was reverted back to the
        initial state. If the first predicate is satisfied again, the initial mapping will again split and
        we need to make sure not to add duplicate branches back in)

        '''

        next_pred_idx = self.temporal_predicates.index(partial_preference_satisfcation.next_predicate)
        new_cur_predicate = partial_preference_satisfcation.next_predicate

        # Check to see whether we've just satisfied the last predicate of the (then) operator, in which case
        # the entire preference has been satisfied! Add the current mapping to the list satisfied at this step
        # and add the reverted mapping back to new_partial_preference_satisfactions
        if next_pred_idx + 1 == len(self.temporal_predicates):
            print("\n\tPREFERENCE SATISFIED!")
            self.satisfied_this_step.append(PreferenceSatisfcation(partial_preference_satisfcation.mapping, partial_preference_satisfcation.start, 
                self.cur_step, partial_preference_satisfcation.measures))
            self.revert_preference(partial_preference_satisfcation.mapping, new_partial_preference_satisfactions)
            return

        else:
            new_next_predicate = self.temporal_predicates[next_pred_idx + 1]
            # Determine all of the variables referenced in the new predicate that aren't referenced already
            new_variables = [var for var in extract_variables(new_next_predicate) if var not in partial_preference_satisfcation.mapping]

        print("\n\tNew variables required by the next predicate:", new_variables)

        # If there are new variables, then we iterate overall all possible assignments for them, add them to the
        # existing mapping, and add it to our list of partial preference satisfactions while advancing the predicates
        if len(new_variables) > 0:
            new_var_types = [self.variable_type_mapping[var] for var in new_variables]
            object_assignments = list(itertools.product(*[sum([OBJECTS_BY_TYPE[var_type] for var_type in var_types], []) 
                                  for var_types in new_var_types]))

            for object_assignment in object_assignments:
                new_mapping = dict(zip(new_variables, object_assignment))
                new_mapping.update(partial_preference_satisfcation.mapping)

                new_partial_preference_satisfactions.append(partial_preference_satisfcation._replace(mapping=new_mapping, current_predicate=new_cur_predicate, 
                                                                                                     next_predicate=new_next_predicate, while_sat=0))

        # Otherwise, just advance the predicates but keep the mapping the same
        else:
            new_partial_preference_satisfactions.append(partial_preference_satisfcation._replace(current_predicate=new_cur_predicate, next_predicate=new_next_predicate,
                                                                                                 while_sat=0))

    def revert_preference(self, mapping: typing.Dict[str, str], new_partial_preference_satisfactions: typing.List[PartialPreferenceSatisfcation]) -> None:
        '''
        Called when a predicate inside a (then) operator is no longer satisfied and we have to return to
        the start state. This function will add at most one tuple to new_partial_preference_satisfactions that
        represents the "initial component" of the current mapping: the portion of the mapping that consists
        of variables required by the first predicate.
        '''
        initial_variables = extract_variables(self.temporal_predicates[0])
        new_mapping = {key: val for key, val in mapping.items() if key in initial_variables}
        
        new_partial_preference_satisfactions.append(PartialPreferenceSatisfcation(new_mapping, None, self.temporal_predicates[0], 0, -1, {}))

    def _evaluate_next_predicate(self, next_predicate_type: typing.Optional[PredicateType], next_predicate: tatsu.ast.AST, mapping: typing.Dict[str, str], traj_state: typing.Dict[str, typing.Any]) -> bool:
        next_predicate_value = None
        
        if next_predicate_type is None:
            return True
        elif next_predicate_type == PredicateType.ONCE:
            next_predicate_value = self.predicate_handler(next_predicate["once_pred"], traj_state, mapping)
        elif next_predicate_type == PredicateType.ONCE_MEASURE:
            next_predicate_value = self.predicate_handler(next_predicate["once_measure_pred"], traj_state, mapping)
        elif next_predicate_type in [PredicateType.HOLD, PredicateType.HOLD_WHILE]:
            next_predicate_value = self.predicate_handler(next_predicate["hold_pred"], traj_state, mapping)

        if next_predicate_value is None:
            next_predicate_value = False

        return next_predicate_value

    def process(self, traj_state: typing.Dict[str, typing.Any]) -> typing.List[PreferenceSatisfcation]:
        '''
        Take a state from an active trajectory and update each of the internal states based on the
        satisfcation of predicates and the rules of the temporal logic operators
        '''

        self.satisfied_this_step = []

        new_partial_preference_satisfactions = []

        for mapping, current_predicate, next_predicate, while_sat, start, measures in self.partial_preference_satisfactions:
            cur_predicate_type = None if current_predicate is None else self._predicate_type(current_predicate)
            next_predicate_type = None if next_predicate is None else self._predicate_type(next_predicate)

            print(f"\nEvaluating a new partial satisfaction for {self.preference_name}")
            print("\tMapping:", mapping)
            print("\tCurrent predicate type:", cur_predicate_type)
            print("\tNext predicate type:", next_predicate_type)
            print("\tWhile-conditions satisfied:", while_sat)
            print("\tPreference satisfcation start:", start)
            print("\tMeasures:", measures)

            # The "Start" state: transition forward if the basic condition of the next predicate is met

            pred_eval = None
            next_pred_eval = None

            if cur_predicate_type is None:
                pred_eval = self._evaluate_next_predicate(next_predicate_type, next_predicate, mapping, traj_state)
                print("\n\tEvaluation of next predicate:", pred_eval)

                # If the basic condition of the next predicate is met, we'll advance the predicates through the (then) operator.
                # We also record the current step as the "start" of the predicate being satisfied
                if pred_eval:
                    self.advance_preference(PartialPreferenceSatisfcation(mapping, current_predicate, next_predicate, 0, self.cur_step, measures),
                                            new_partial_preference_satisfactions)

                # If not, then just add the same predicates back to the list
                else:
                    new_partial_preference_satisfactions.append(PartialPreferenceSatisfcation(mapping, 
                        current_predicate, next_predicate, 0, start, measures))

            elif cur_predicate_type == PredicateType.ONCE:
                cur_pred_eval = self.predicate_handler(current_predicate["once_pred"], traj_state, mapping)
                next_pred_eval = self._evaluate_next_predicate(next_predicate_type, next_predicate, mapping, traj_state)
                
                print("\n\tEvaluation of next predicate:", next_pred_eval)
                print("\tEvaluation of current predicate:", cur_pred_eval)

                # If the next predicate is satisfied, then we advance regardless of the state of the current predicate
                if next_pred_eval:
                    self.advance_preference(PartialPreferenceSatisfcation(mapping, current_predicate, next_predicate, 0, start, measures),
                                            new_partial_preference_satisfactions)

                # If the next predicate *isn't* satisfied, but the current one *is* then we stay in our current state 
                elif cur_pred_eval:
                    new_partial_preference_satisfactions.append(PartialPreferenceSatisfcation(mapping, 
                        current_predicate, next_predicate, 0, start, measures))

                # If neither are satisfied, we return to the start
                else:
                    self.revert_preference(mapping, new_partial_preference_satisfactions)

            elif cur_predicate_type == PredicateType.ONCE_MEASURE:
                cur_pred_eval = self.predicate_handler(current_predicate["once_measure_pred"], traj_state, mapping)
                next_pred_eval = self._evaluate_next_predicate(next_predicate_type, next_predicate, mapping, traj_state)

                print("\n\tEvaluation of next predicate:", next_pred_eval)
                print("\tEvaluation of current predicate:", cur_pred_eval)

                measurement = current_predicate["measurement"]
                measurement_fn = FUNCTION_LIBRARY[measurement["func_name"]]

                # Map the variables names to the object names, and extract them from the state
                func_args = [traj_state["objects"][mapping[var]] for var in extract_variables(measurement)]

                evaluation = measurement_fn(*func_args)

                measures_copy = measures.copy()
                measures_copy[measurement["func_name"]] = evaluation

                # TODO: when we advance out of a once-measure, should we update the measurement on that frame? Or does
                # that frame technically not count as satisfying the once condition, meaning it should be excluded?

                # If the next predicate is satisfied, then we advance regardless of the state of the current predicate
                if next_pred_eval:
                    self.advance_preference(PartialPreferenceSatisfcation(mapping, current_predicate, next_predicate, 0, start, measures_copy),
                                            new_partial_preference_satisfactions)

                # If the next predicate *isn't* satisfied, but the current one *is* then we stay in our current state 
                elif cur_pred_eval:
                    new_partial_preference_satisfactions.append(PartialPreferenceSatisfcation(mapping, 
                        current_predicate, next_predicate, 0, start, measures_copy))

                # If neither are satisfied, we return to the start
                else:
                    self.revert_preference(mapping, new_partial_preference_satisfactions)

            elif cur_predicate_type == PredicateType.HOLD:
                cur_pred_eval = self.predicate_handler(current_predicate["hold_pred"], traj_state, mapping)
                next_pred_eval = self._evaluate_next_predicate(next_predicate_type, next_predicate, mapping, traj_state)

                print("\n\tEvaluation of next predicate:", next_pred_eval)
                print("\tEvaluation of current predicate:", cur_pred_eval)

                # If the next predicate is satisfied, then we advance regardless of the state of the current predicate
                if next_pred_eval:
                    self.advance_preference(PartialPreferenceSatisfcation(mapping, 
                        current_predicate, next_predicate, 0, start, measures), 
                        new_partial_preference_satisfactions)

                # If the next predicate *isn't* satisfied, but the current one *is* then we stay in our current state 
                elif cur_pred_eval:
                    new_partial_preference_satisfactions.append(PartialPreferenceSatisfcation(mapping, 
                        current_predicate, next_predicate, 0, start, measures))

                # If neither are satisfied, we return to the start
                else:
                    self.revert_preference(mapping, new_partial_preference_satisfactions)

            elif cur_predicate_type == PredicateType.HOLD_WHILE:
                num_while_conditions = 1 if isinstance(current_predicate["while_preds"], tatsu.ast.AST) else len(current_predicate["while_preds"])

                # If all of the while condition has already been met, then we can treat this exactly like a normal hold
                if while_sat == num_while_conditions:
                    cur_pred_eval = self.predicate_handler(current_predicate["hold_pred"], traj_state, mapping)
                    next_pred_eval = self._evaluate_next_predicate(next_predicate_type, next_predicate, mapping, traj_state)

                    print("\n\tEvaluation of next predicate:", next_pred_eval)
                    print("\tEvaluation of current predicate:", cur_pred_eval)

                    # If the next predicate is satisfied, then we advance regardless of the state of the current predicate
                    if next_pred_eval:
                        self.advance_preference(PartialPreferenceSatisfcation(mapping, 
                            current_predicate, next_predicate, 0, start, measures),
                            new_partial_preference_satisfactions)

                    # If the next predicate *isn't* satisfied, but the current one *is* then we stay in our current state 
                    elif cur_pred_eval:
                        new_partial_preference_satisfactions.append(PartialPreferenceSatisfcation(mapping, 
                            current_predicate, next_predicate, while_sat, start, measures))

                    # If neither are satisfied, we return to the start
                    else:
                        self.revert_preference(mapping, new_partial_preference_satisfactions)

                # If not, then we only care about the while condition and the current hold
                else:
                    cur_pred_eval = self.predicate_handler(current_predicate["hold_pred"], traj_state, mapping)

                    # Determine whether the next while condition is satisfied in the current state
                    if num_while_conditions == 1:
                        cur_while_eval = self.predicate_handler(current_predicate["while_preds"], traj_state, mapping)
                    else:
                        cur_while_eval = self.predicate_handler(current_predicate["while_preds"][while_sat], traj_state, mapping)

                    print("\n\tEvaluation of current predicate:", cur_pred_eval)
                    print("\tEvaluation of current while pred:", cur_while_eval)

                    if cur_pred_eval:
                        if cur_while_eval:
                            new_partial_preference_satisfactions.append(PartialPreferenceSatisfcation(mapping, 
                                current_predicate, next_predicate, while_sat + 1, start, measures))

                        else:
                            new_partial_preference_satisfactions.append(PartialPreferenceSatisfcation(mapping, 
                                current_predicate, next_predicate, while_sat, start, measures))

                    else:
                        self.revert_preference(mapping, new_partial_preference_satisfactions)

        # Janky way to remove duplicates: group by the concatenation of every value in the mapping, so each
        # specific assignment is represented by a different string.
        # TODO: figure out if this will ever break down
        keyfunc = lambda pref_sat: "_".join(pref_sat.mapping.values())
        new_partial_preference_satisfactions = [list(g)[0] for k, g in itertools.groupby(sorted(
            new_partial_preference_satisfactions, key=keyfunc), keyfunc)]

        self.partial_preference_satisfactions = new_partial_preference_satisfactions

        self.cur_step += 1

        return self.satisfied_this_step

    



if __name__ == "__main__":
    grammar_path= "../dsl/dsl.ebnf"
    grammar = open(grammar_path).read()
    grammar_parser = tatsu.compile(grammar)

    # test_game = """
    # (define (game 61267978e96853d3b974ca53-23) (:domain few-objects-room-v1)

    # (:constraints (and 
    #     (preference throwBallToBin
    #         (exists (?d - ball ?h - bin)
    #             (then
    #                 (once (or (agent_holds ?d) (and (in_motion ?h) (< (distance agent ?d) 5)) ))
    #                 (hold-while (and (not (agent_holds ?d)) (in_motion ?d)) (in_motion ?h) (agent_crouches))
    #                 (once-measure (and (not (in_motion ?d)) (in ?h ?d)) (color ?h))
    #             )
    #         )
    #     )
    #     (preference throwAttempt
    #         (exists (?d - ball)
    #             (then 
    #                 (once (agent_holds ?d))
    #                 (hold (and (not (agent_holds ?d)) (in_motion ?d))) 
    #                 (once (not (in_motion ?d)))
    #             )
    #         )
    #     )
    # ))
    # (:scoring maximize (+
    #     (count-nonoverlapping throwBallToBin)
    #     (- (/ (count-nonoverlapping throwAttempt) 5))
    # )))
    # """

    test_game = """
    (define (game 61267978e96853d3b974ca53-23) (:domain few-objects-room-v1)

    (:constraints (and 
        (preference throwBallToBin
            (exists (?d - ball ?h - bin)
                (then
                    (once (and (agent_holds ?d) (< (distance agent ?d) 5)))
                    (hold-while (and (not (agent_holds ?d)) (in_motion ?d)) (agent_crouches) (agent_holds ?h))
                    (once (and (not (in_motion ?d)) (in ?h ?d)))
                )
            )
        )
        (preference throwAttempt
            (exists (?d - ball)
                (then 
                    (once (agent_holds ?d))
                    (hold (and (not (agent_holds ?d)) (in_motion ?d))) 
                    (once (not (in_motion ?d)))
                )
            )
        )
    ))
    (:scoring maximize (+
        (count-nonoverlapping throwBallToBin)
        (- (/ (count-nonoverlapping throwAttempt) 5))
    )))
    """

    # Extra predicates
    # (once (and (agent_holds ?d) (in_motion ?d)))
    # (once (or (in ?d ?h) (and (in_motion ?d) (not (agent_holds ?d))) (agent_crouches)))
    # 
    # (hold (and (not (agent_holds ?d)) (in_motion ?d) (not (forall (?w - wall ?x - bin) (touch ?w ?x)))))

    DUMMY_STATE = {"objects": {"blue-dodgeball-1": {"name": "blue-dodgeball-1", "position": [4, 0, 0],
                                                    "velocity": [0, 0, 0], "objectType": "ball", 
                                                    "color": "blue"},

                               "pink-dodgeball-1": {"name": "pink-dodgeball-1", "position": [0, 4, 0],
                                                    "velocity": [0, 0, 0], "objectType": "ball",
                                                    "color": "pink"},

                               "red-dodgeball-1": {"name": "red-dodgeball-1", "position": [4, 4, 0],
                                                    "velocity": [0, 0, 0], "objectType": "ball",
                                                    "color": "red"},

                               "hexagonal-bin-1": {"name": "hexagonal-bin-1", "position": [15, 10, 0],
                                                    "velocity": [1.0, 0, 0], "objectType": "bin"},

                               "hexagonal-bin-2": {"name": "hexagonal-bin-2", "position": [10, 15, 0],
                                                    "velocity": [0, 0, 0], "objectType": "bin"},

                               "agent": {"name": "agent", "position": [0, 0, 0], "velocity": [0, 0, 0],
                                         "is_crouching": False, "holding": "red-dodgeball-1", "objectType": "agent"},
                              },

                   "game_start": True,
                   "game_over": False

                  }

    ast = grammar_parser.parse(test_game)

    preferences = ast[3][1]["preferences"]
    
    pref1 = preferences[1]["definition"]
    predicate_handler = PredicateHandler()
    handler1 = PreferenceHandler(pref1, predicate_handler)
    
    for idx, state in enumerate(SAMPLE_TRAJECTORY):
        print(f"\n\n================================PROCESSING STATE {idx+1}================================")
        handler1.process(state)<|MERGE_RESOLUTION|>--- conflicted
+++ resolved
@@ -41,20 +41,16 @@
 
 
 class PreferenceHandler():
-<<<<<<< HEAD
-    def __init__(self, preference, additional_variable_mapping: typing.Dict[str, str] = {}):
+    def __init__(self, preference: tatsu.ast.AST, predicate_handler: PredicateHandler, additional_variable_mapping: typing.Dict[str, str] = {}):
         '''
         Construct a handler object for the provided preference, responsible for tracking when and how the
         the preference has been satisfied by the various objects in the state using its process() method
 
         preference: the preference to monitor (tatsu.ast.AST)
+        predicate_handler: object passed from the GameHandler which actually evaluates (and caches) the predicates
         additional_variable_mapping: variable to type mapping beyond what is specified inside the preference's own
             quantification. This is used to handle external an "forall", which quantifies additional variables 
         '''
-
-=======
-    def __init__(self, preference: tatsu.ast.AST, predicate_handler: PredicateHandler):
->>>>>>> 44637277
         # Validity check
         assert isinstance(preference, tatsu.ast.AST) and preference["parseinfo"].rule == "preference"  # type: ignore
 
