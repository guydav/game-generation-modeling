--- conflicted
+++ resolved
@@ -272,11 +272,7 @@
 \alt  (forall (<variable-list>) <preference-body>)
 \alt <preference-body>) 
 
-<<<<<<< HEAD
 <preference-body> ::=  <then> | <at-end>
-=======
-<preference-body> ::=  <then> | <at-end>  "#" A preference body can be expanded to conditions over a sequence of states (<then>) or over the terminal state (<at-end>).  
->>>>>>> 8c1bf119
 
 <at-end> ::= (at-end <pref-predicate>) "#" Specifies a prediicate that should hold in the terminal state.
 
@@ -290,7 +286,6 @@
 
 <hold> ::= (hold <pref-predicate>) "#" The predicate specified must hold for every state between the previous temporal operator and the next one.
 
-<<<<<<< HEAD
 <hold-while> ::= (hold-while <pref-predicate> <pref-predicate>$^+$) "#" The predicate specified must hold for every state between the previous temporal operator and the next one. While it does, at least one state must satisfy each of the predicates specified in the second argument onward
 
 <pref-predicate> ::= (and <pref-predicate>$^+$) \alt
@@ -305,23 +300,6 @@
 
 <f-comp> ::= (<comp-op> <function-eval-or-number> <function-eval-or-number>) \alt
     (= <function-eval-or-number>$^+$)
-=======
-<hold-while> ::= (hold-while <pref-predicate> <pref-predicate>$^+$) "#" The predicate specified must hold for every state between the previous temporal operator and the next one. While it does, at least one state must satisfy each of the predicates specified in the second arumgnet onward.
-
-<pref-predicate> ::= "#" A preference predicate can be a conjunction, disjunction, negation, quantification, function comparison, or a predicate.
-    \alt (and <pref-predicate>$^+$)
-    \alt (or <pref-predicate>$^+$)
-    \alt (not <pref-predicate>)
-    \alt (exists <variable-list> <pref-predicate>) 
-    \alt (forall <variable-list> <pref-predicate>)
-    \alt <f-comp>
-    \alt <predicate>
-
-
-<f-comp> ::= "#" A function comparison: either comparing two function evaluations, or checking that two ore more functions evaluate to the same result.
-    \alt (<comp-op> <function-eval-or-number> <function-eval-or-number>) 
-    \alt (= <function-eval-or-number>$^+$)
->>>>>>> 8c1bf119
     
 <comp-op> ::=  \textlangle \ | \textlangle = \ | = \ | \textrangle \ | \textrangle = "#" Any of the comparison operators.
 
